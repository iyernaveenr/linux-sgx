--- conflicted
+++ resolved
@@ -94,36 +94,6 @@
 				   struct isgx_enclave_page* entry,
 				   bool write)
 {
-<<<<<<< HEAD
-	struct page *user_page;
-	unsigned long backing_addr;
-	int ret;
-
-	backing_addr = enclave->backing + entry->addr - enclave->base;
-
-#if LINUX_VERSION_CODE >= KERNEL_VERSION(4,6,4)
-	ret = get_user_pages_remote(
-#else
-	ret = get_user_pages(
-#endif
-			     enclave->owner,
-			     enclave->mm,
-			     backing_addr,
-			     1, /* nr_pages */
-			     write, /* write */
-			     0, /* force */
-			     &user_page,
-			     NULL);
-	if (ret < 0) {
-		isgx_dbg(enclave,
-			 "get_user_pages() for the backing 0x%lx "\
-			 "returned %d\n",
-			 entry->addr, ret);
-		return ERR_PTR(ret);
-	}
-
-	return user_page;
-=======
 	struct page *backing;
 	struct inode *inode;
 	struct address_space *mapping;
@@ -137,7 +107,6 @@
 	index = (entry->addr - enclave->base) >> PAGE_SHIFT;
 	backing = shmem_read_mapping_page_gfp(mapping, index, gfpmask);
 	return backing;
->>>>>>> 5f05da49
 }
 
 void isgx_put_backing_page(struct page *backing_page, bool write)
