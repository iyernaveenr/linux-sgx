/*
 *  pNFS functions to call and manage layout drivers.
 *
 *  Copyright (c) 2002 [year of first publication]
 *  The Regents of the University of Michigan
 *  All Rights Reserved
 *
 *  Dean Hildebrand <dhildebz@umich.edu>
 *
 *  Permission is granted to use, copy, create derivative works, and
 *  redistribute this software and such derivative works for any purpose,
 *  so long as the name of the University of Michigan is not used in
 *  any advertising or publicity pertaining to the use or distribution
 *  of this software without specific, written prior authorization. If
 *  the above copyright notice or any other identification of the
 *  University of Michigan is included in any copy of any portion of
 *  this software, then the disclaimer below must also be included.
 *
 *  This software is provided as is, without representation or warranty
 *  of any kind either express or implied, including without limitation
 *  the implied warranties of merchantability, fitness for a particular
 *  purpose, or noninfringement.  The Regents of the University of
 *  Michigan shall not be liable for any damages, including special,
 *  indirect, incidental, or consequential damages, with respect to any
 *  claim arising out of or in connection with the use of the software,
 *  even if it has been or is hereafter advised of the possibility of
 *  such damages.
 */

#include <linux/nfs_fs.h>
#include <linux/nfs_page.h>
#include <linux/module.h>
#include "internal.h"
#include "pnfs.h"
#include "iostat.h"
#include "nfs4trace.h"
#include "delegation.h"
#include "nfs42.h"

#define NFSDBG_FACILITY		NFSDBG_PNFS
#define PNFS_LAYOUTGET_RETRY_TIMEOUT (120*HZ)

/* Locking:
 *
 * pnfs_spinlock:
 *      protects pnfs_modules_tbl.
 */
static DEFINE_SPINLOCK(pnfs_spinlock);

/*
 * pnfs_modules_tbl holds all pnfs modules
 */
static LIST_HEAD(pnfs_modules_tbl);

static void pnfs_layoutreturn_before_put_layout_hdr(struct pnfs_layout_hdr *lo);

/* Return the registered pnfs layout driver module matching given id */
static struct pnfs_layoutdriver_type *
find_pnfs_driver_locked(u32 id)
{
	struct pnfs_layoutdriver_type *local;

	list_for_each_entry(local, &pnfs_modules_tbl, pnfs_tblid)
		if (local->id == id)
			goto out;
	local = NULL;
out:
	dprintk("%s: Searching for id %u, found %p\n", __func__, id, local);
	return local;
}

static struct pnfs_layoutdriver_type *
find_pnfs_driver(u32 id)
{
	struct pnfs_layoutdriver_type *local;

	spin_lock(&pnfs_spinlock);
	local = find_pnfs_driver_locked(id);
	if (local != NULL && !try_module_get(local->owner)) {
		dprintk("%s: Could not grab reference on module\n", __func__);
		local = NULL;
	}
	spin_unlock(&pnfs_spinlock);
	return local;
}

void
unset_pnfs_layoutdriver(struct nfs_server *nfss)
{
	if (nfss->pnfs_curr_ld) {
		if (nfss->pnfs_curr_ld->clear_layoutdriver)
			nfss->pnfs_curr_ld->clear_layoutdriver(nfss);
		/* Decrement the MDS count. Purge the deviceid cache if zero */
		if (atomic_dec_and_test(&nfss->nfs_client->cl_mds_count))
			nfs4_deviceid_purge_client(nfss->nfs_client);
		module_put(nfss->pnfs_curr_ld->owner);
	}
	nfss->pnfs_curr_ld = NULL;
}

/*
 * Try to set the server's pnfs module to the pnfs layout type specified by id.
 * Currently only one pNFS layout driver per filesystem is supported.
 *
 * @id layout type. Zero (illegal layout type) indicates pNFS not in use.
 */
void
set_pnfs_layoutdriver(struct nfs_server *server, const struct nfs_fh *mntfh,
		      u32 id)
{
	struct pnfs_layoutdriver_type *ld_type = NULL;

	if (id == 0)
		goto out_no_driver;
	if (!(server->nfs_client->cl_exchange_flags &
		 (EXCHGID4_FLAG_USE_NON_PNFS | EXCHGID4_FLAG_USE_PNFS_MDS))) {
		printk(KERN_ERR "NFS: %s: id %u cl_exchange_flags 0x%x\n",
			__func__, id, server->nfs_client->cl_exchange_flags);
		goto out_no_driver;
	}
	ld_type = find_pnfs_driver(id);
	if (!ld_type) {
		request_module("%s-%u", LAYOUT_NFSV4_1_MODULE_PREFIX, id);
		ld_type = find_pnfs_driver(id);
		if (!ld_type) {
			dprintk("%s: No pNFS module found for %u.\n",
				__func__, id);
			goto out_no_driver;
		}
	}
	server->pnfs_curr_ld = ld_type;
	if (ld_type->set_layoutdriver
	    && ld_type->set_layoutdriver(server, mntfh)) {
		printk(KERN_ERR "NFS: %s: Error initializing pNFS layout "
			"driver %u.\n", __func__, id);
		module_put(ld_type->owner);
		goto out_no_driver;
	}
	/* Bump the MDS count */
	atomic_inc(&server->nfs_client->cl_mds_count);

	dprintk("%s: pNFS module for %u set\n", __func__, id);
	return;

out_no_driver:
	dprintk("%s: Using NFSv4 I/O\n", __func__);
	server->pnfs_curr_ld = NULL;
}

int
pnfs_register_layoutdriver(struct pnfs_layoutdriver_type *ld_type)
{
	int status = -EINVAL;
	struct pnfs_layoutdriver_type *tmp;

	if (ld_type->id == 0) {
		printk(KERN_ERR "NFS: %s id 0 is reserved\n", __func__);
		return status;
	}
	if (!ld_type->alloc_lseg || !ld_type->free_lseg) {
		printk(KERN_ERR "NFS: %s Layout driver must provide "
		       "alloc_lseg and free_lseg.\n", __func__);
		return status;
	}

	spin_lock(&pnfs_spinlock);
	tmp = find_pnfs_driver_locked(ld_type->id);
	if (!tmp) {
		list_add(&ld_type->pnfs_tblid, &pnfs_modules_tbl);
		status = 0;
		dprintk("%s Registering id:%u name:%s\n", __func__, ld_type->id,
			ld_type->name);
	} else {
		printk(KERN_ERR "NFS: %s Module with id %d already loaded!\n",
			__func__, ld_type->id);
	}
	spin_unlock(&pnfs_spinlock);

	return status;
}
EXPORT_SYMBOL_GPL(pnfs_register_layoutdriver);

void
pnfs_unregister_layoutdriver(struct pnfs_layoutdriver_type *ld_type)
{
	dprintk("%s Deregistering id:%u\n", __func__, ld_type->id);
	spin_lock(&pnfs_spinlock);
	list_del(&ld_type->pnfs_tblid);
	spin_unlock(&pnfs_spinlock);
}
EXPORT_SYMBOL_GPL(pnfs_unregister_layoutdriver);

/*
 * pNFS client layout cache
 */

/* Need to hold i_lock if caller does not already hold reference */
void
pnfs_get_layout_hdr(struct pnfs_layout_hdr *lo)
{
	atomic_inc(&lo->plh_refcount);
}

static struct pnfs_layout_hdr *
pnfs_alloc_layout_hdr(struct inode *ino, gfp_t gfp_flags)
{
	struct pnfs_layoutdriver_type *ld = NFS_SERVER(ino)->pnfs_curr_ld;
	return ld->alloc_layout_hdr(ino, gfp_flags);
}

static void
pnfs_free_layout_hdr(struct pnfs_layout_hdr *lo)
{
	struct nfs_server *server = NFS_SERVER(lo->plh_inode);
	struct pnfs_layoutdriver_type *ld = server->pnfs_curr_ld;

	if (!list_empty(&lo->plh_layouts)) {
		struct nfs_client *clp = server->nfs_client;

		spin_lock(&clp->cl_lock);
		list_del_init(&lo->plh_layouts);
		spin_unlock(&clp->cl_lock);
	}
	put_rpccred(lo->plh_lc_cred);
	return ld->free_layout_hdr(lo);
}

static void
pnfs_detach_layout_hdr(struct pnfs_layout_hdr *lo)
{
	struct nfs_inode *nfsi = NFS_I(lo->plh_inode);
	dprintk("%s: freeing layout cache %p\n", __func__, lo);
	nfsi->layout = NULL;
	/* Reset MDS Threshold I/O counters */
	nfsi->write_io = 0;
	nfsi->read_io = 0;
}

void
pnfs_put_layout_hdr(struct pnfs_layout_hdr *lo)
{
	struct inode *inode = lo->plh_inode;

	pnfs_layoutreturn_before_put_layout_hdr(lo);

	if (atomic_dec_and_lock(&lo->plh_refcount, &inode->i_lock)) {
		if (!list_empty(&lo->plh_segs))
			WARN_ONCE(1, "NFS: BUG unfreed layout segments.\n");
		pnfs_detach_layout_hdr(lo);
		spin_unlock(&inode->i_lock);
		pnfs_free_layout_hdr(lo);
	}
}

/*
 * Mark a pnfs_layout_hdr and all associated layout segments as invalid
 *
 * In order to continue using the pnfs_layout_hdr, a full recovery
 * is required.
 * Note that caller must hold inode->i_lock.
 */
static int
pnfs_mark_layout_stateid_invalid(struct pnfs_layout_hdr *lo,
		struct list_head *lseg_list)
{
	struct pnfs_layout_range range = {
		.iomode = IOMODE_ANY,
		.offset = 0,
		.length = NFS4_MAX_UINT64,
	};

	set_bit(NFS_LAYOUT_INVALID_STID, &lo->plh_flags);
	return pnfs_mark_matching_lsegs_invalid(lo, lseg_list, &range);
}

static int
pnfs_iomode_to_fail_bit(u32 iomode)
{
	return iomode == IOMODE_RW ?
		NFS_LAYOUT_RW_FAILED : NFS_LAYOUT_RO_FAILED;
}

static void
pnfs_layout_set_fail_bit(struct pnfs_layout_hdr *lo, int fail_bit)
{
	lo->plh_retry_timestamp = jiffies;
	if (!test_and_set_bit(fail_bit, &lo->plh_flags))
		atomic_inc(&lo->plh_refcount);
}

static void
pnfs_layout_clear_fail_bit(struct pnfs_layout_hdr *lo, int fail_bit)
{
	if (test_and_clear_bit(fail_bit, &lo->plh_flags))
		atomic_dec(&lo->plh_refcount);
}

static void
pnfs_layout_io_set_failed(struct pnfs_layout_hdr *lo, u32 iomode)
{
	struct inode *inode = lo->plh_inode;
	struct pnfs_layout_range range = {
		.iomode = iomode,
		.offset = 0,
		.length = NFS4_MAX_UINT64,
	};
	LIST_HEAD(head);

	spin_lock(&inode->i_lock);
	pnfs_layout_set_fail_bit(lo, pnfs_iomode_to_fail_bit(iomode));
	pnfs_mark_matching_lsegs_invalid(lo, &head, &range);
	spin_unlock(&inode->i_lock);
	pnfs_free_lseg_list(&head);
	dprintk("%s Setting layout IOMODE_%s fail bit\n", __func__,
			iomode == IOMODE_RW ?  "RW" : "READ");
}

static bool
pnfs_layout_io_test_failed(struct pnfs_layout_hdr *lo, u32 iomode)
{
	unsigned long start, end;
	int fail_bit = pnfs_iomode_to_fail_bit(iomode);

	if (test_bit(fail_bit, &lo->plh_flags) == 0)
		return false;
	end = jiffies;
	start = end - PNFS_LAYOUTGET_RETRY_TIMEOUT;
	if (!time_in_range(lo->plh_retry_timestamp, start, end)) {
		/* It is time to retry the failed layoutgets */
		pnfs_layout_clear_fail_bit(lo, fail_bit);
		return false;
	}
	return true;
}

static void
init_lseg(struct pnfs_layout_hdr *lo, struct pnfs_layout_segment *lseg)
{
	INIT_LIST_HEAD(&lseg->pls_list);
	INIT_LIST_HEAD(&lseg->pls_lc_list);
	atomic_set(&lseg->pls_refcount, 1);
	smp_mb();
	set_bit(NFS_LSEG_VALID, &lseg->pls_flags);
	lseg->pls_layout = lo;
}

static void pnfs_free_lseg(struct pnfs_layout_segment *lseg)
{
	struct inode *ino = lseg->pls_layout->plh_inode;

	NFS_SERVER(ino)->pnfs_curr_ld->free_lseg(lseg);
}

static void
pnfs_layout_remove_lseg(struct pnfs_layout_hdr *lo,
		struct pnfs_layout_segment *lseg)
{
	struct inode *inode = lo->plh_inode;

	WARN_ON(test_bit(NFS_LSEG_VALID, &lseg->pls_flags));
	list_del_init(&lseg->pls_list);
	/* Matched by pnfs_get_layout_hdr in pnfs_layout_insert_lseg */
	atomic_dec(&lo->plh_refcount);
	if (list_empty(&lo->plh_segs))
		clear_bit(NFS_LAYOUT_BULK_RECALL, &lo->plh_flags);
	rpc_wake_up(&NFS_SERVER(inode)->roc_rpcwaitq);
}

void
pnfs_put_lseg(struct pnfs_layout_segment *lseg)
{
	struct pnfs_layout_hdr *lo;
	struct inode *inode;

	if (!lseg)
		return;

	dprintk("%s: lseg %p ref %d valid %d\n", __func__, lseg,
		atomic_read(&lseg->pls_refcount),
		test_bit(NFS_LSEG_VALID, &lseg->pls_flags));

	lo = lseg->pls_layout;
	inode = lo->plh_inode;

	if (atomic_dec_and_lock(&lseg->pls_refcount, &inode->i_lock)) {
		if (test_bit(NFS_LSEG_VALID, &lseg->pls_flags)) {
			spin_unlock(&inode->i_lock);
			return;
		}
		pnfs_get_layout_hdr(lo);
		pnfs_layout_remove_lseg(lo, lseg);
		spin_unlock(&inode->i_lock);
		pnfs_free_lseg(lseg);
		pnfs_put_layout_hdr(lo);
	}
}
EXPORT_SYMBOL_GPL(pnfs_put_lseg);

static void pnfs_free_lseg_async_work(struct work_struct *work)
{
	struct pnfs_layout_segment *lseg;
	struct pnfs_layout_hdr *lo;

	lseg = container_of(work, struct pnfs_layout_segment, pls_work);
	lo = lseg->pls_layout;

	pnfs_free_lseg(lseg);
	pnfs_put_layout_hdr(lo);
}

static void pnfs_free_lseg_async(struct pnfs_layout_segment *lseg)
{
	INIT_WORK(&lseg->pls_work, pnfs_free_lseg_async_work);
	schedule_work(&lseg->pls_work);
}

void
pnfs_put_lseg_locked(struct pnfs_layout_segment *lseg)
{
	if (!lseg)
		return;

	assert_spin_locked(&lseg->pls_layout->plh_inode->i_lock);

	dprintk("%s: lseg %p ref %d valid %d\n", __func__, lseg,
		atomic_read(&lseg->pls_refcount),
		test_bit(NFS_LSEG_VALID, &lseg->pls_flags));
	if (atomic_dec_and_test(&lseg->pls_refcount)) {
		struct pnfs_layout_hdr *lo = lseg->pls_layout;
		if (test_bit(NFS_LSEG_VALID, &lseg->pls_flags))
			return;
		pnfs_get_layout_hdr(lo);
		pnfs_layout_remove_lseg(lo, lseg);
		pnfs_free_lseg_async(lseg);
	}
}
EXPORT_SYMBOL_GPL(pnfs_put_lseg_locked);

static u64
end_offset(u64 start, u64 len)
{
	u64 end;

	end = start + len;
	return end >= start ? end : NFS4_MAX_UINT64;
}

/*
 * is l2 fully contained in l1?
 *   start1                             end1
 *   [----------------------------------)
 *           start2           end2
 *           [----------------)
 */
static bool
pnfs_lseg_range_contained(const struct pnfs_layout_range *l1,
		 const struct pnfs_layout_range *l2)
{
	u64 start1 = l1->offset;
	u64 end1 = end_offset(start1, l1->length);
	u64 start2 = l2->offset;
	u64 end2 = end_offset(start2, l2->length);

	return (start1 <= start2) && (end1 >= end2);
}

/*
 * is l1 and l2 intersecting?
 *   start1                             end1
 *   [----------------------------------)
 *                              start2           end2
 *                              [----------------)
 */
static bool
pnfs_lseg_range_intersecting(const struct pnfs_layout_range *l1,
		    const struct pnfs_layout_range *l2)
{
	u64 start1 = l1->offset;
	u64 end1 = end_offset(start1, l1->length);
	u64 start2 = l2->offset;
	u64 end2 = end_offset(start2, l2->length);

	return (end1 == NFS4_MAX_UINT64 || end1 > start2) &&
	       (end2 == NFS4_MAX_UINT64 || end2 > start1);
}

static bool
should_free_lseg(const struct pnfs_layout_range *lseg_range,
		 const struct pnfs_layout_range *recall_range)
{
	return (recall_range->iomode == IOMODE_ANY ||
		lseg_range->iomode == recall_range->iomode) &&
	       pnfs_lseg_range_intersecting(lseg_range, recall_range);
}

static bool pnfs_lseg_dec_and_remove_zero(struct pnfs_layout_segment *lseg,
		struct list_head *tmp_list)
{
	if (!atomic_dec_and_test(&lseg->pls_refcount))
		return false;
	pnfs_layout_remove_lseg(lseg->pls_layout, lseg);
	list_add(&lseg->pls_list, tmp_list);
	return true;
}

/* Returns 1 if lseg is removed from list, 0 otherwise */
static int mark_lseg_invalid(struct pnfs_layout_segment *lseg,
			     struct list_head *tmp_list)
{
	int rv = 0;

	if (test_and_clear_bit(NFS_LSEG_VALID, &lseg->pls_flags)) {
		/* Remove the reference keeping the lseg in the
		 * list.  It will now be removed when all
		 * outstanding io is finished.
		 */
		dprintk("%s: lseg %p ref %d\n", __func__, lseg,
			atomic_read(&lseg->pls_refcount));
		if (pnfs_lseg_dec_and_remove_zero(lseg, tmp_list))
			rv = 1;
	}
	return rv;
}

/* Returns count of number of matching invalid lsegs remaining in list
 * after call.
 */
int
pnfs_mark_matching_lsegs_invalid(struct pnfs_layout_hdr *lo,
			    struct list_head *tmp_list,
			    const struct pnfs_layout_range *recall_range)
{
	struct pnfs_layout_segment *lseg, *next;
	int remaining = 0;

	dprintk("%s:Begin lo %p\n", __func__, lo);

	if (list_empty(&lo->plh_segs))
		return 0;
	list_for_each_entry_safe(lseg, next, &lo->plh_segs, pls_list)
		if (!recall_range ||
		    should_free_lseg(&lseg->pls_range, recall_range)) {
			dprintk("%s: freeing lseg %p iomode %d "
				"offset %llu length %llu\n", __func__,
				lseg, lseg->pls_range.iomode, lseg->pls_range.offset,
				lseg->pls_range.length);
			if (!mark_lseg_invalid(lseg, tmp_list))
				remaining++;
		}
	dprintk("%s:Return %i\n", __func__, remaining);
	return remaining;
}

/* note free_me must contain lsegs from a single layout_hdr */
void
pnfs_free_lseg_list(struct list_head *free_me)
{
	struct pnfs_layout_segment *lseg, *tmp;

	if (list_empty(free_me))
		return;

	list_for_each_entry_safe(lseg, tmp, free_me, pls_list) {
		list_del(&lseg->pls_list);
		pnfs_free_lseg(lseg);
	}
}

void
pnfs_destroy_layout(struct nfs_inode *nfsi)
{
	struct pnfs_layout_hdr *lo;
	LIST_HEAD(tmp_list);

	spin_lock(&nfsi->vfs_inode.i_lock);
	lo = nfsi->layout;
	if (lo) {
		pnfs_get_layout_hdr(lo);
		pnfs_mark_layout_stateid_invalid(lo, &tmp_list);
		pnfs_layout_clear_fail_bit(lo, NFS_LAYOUT_RO_FAILED);
		pnfs_layout_clear_fail_bit(lo, NFS_LAYOUT_RW_FAILED);
		spin_unlock(&nfsi->vfs_inode.i_lock);
		pnfs_free_lseg_list(&tmp_list);
		pnfs_put_layout_hdr(lo);
	} else
		spin_unlock(&nfsi->vfs_inode.i_lock);
}
EXPORT_SYMBOL_GPL(pnfs_destroy_layout);

static bool
pnfs_layout_add_bulk_destroy_list(struct inode *inode,
		struct list_head *layout_list)
{
	struct pnfs_layout_hdr *lo;
	bool ret = false;

	spin_lock(&inode->i_lock);
	lo = NFS_I(inode)->layout;
	if (lo != NULL && list_empty(&lo->plh_bulk_destroy)) {
		pnfs_get_layout_hdr(lo);
		list_add(&lo->plh_bulk_destroy, layout_list);
		ret = true;
	}
	spin_unlock(&inode->i_lock);
	return ret;
}

/* Caller must hold rcu_read_lock and clp->cl_lock */
static int
pnfs_layout_bulk_destroy_byserver_locked(struct nfs_client *clp,
		struct nfs_server *server,
		struct list_head *layout_list)
{
	struct pnfs_layout_hdr *lo, *next;
	struct inode *inode;

	list_for_each_entry_safe(lo, next, &server->layouts, plh_layouts) {
		inode = igrab(lo->plh_inode);
		if (inode == NULL)
			continue;
		list_del_init(&lo->plh_layouts);
		if (pnfs_layout_add_bulk_destroy_list(inode, layout_list))
			continue;
		rcu_read_unlock();
		spin_unlock(&clp->cl_lock);
		iput(inode);
		spin_lock(&clp->cl_lock);
		rcu_read_lock();
		return -EAGAIN;
	}
	return 0;
}

static int
pnfs_layout_free_bulk_destroy_list(struct list_head *layout_list,
		bool is_bulk_recall)
{
	struct pnfs_layout_hdr *lo;
	struct inode *inode;
	LIST_HEAD(lseg_list);
	int ret = 0;

	while (!list_empty(layout_list)) {
		lo = list_entry(layout_list->next, struct pnfs_layout_hdr,
				plh_bulk_destroy);
		dprintk("%s freeing layout for inode %lu\n", __func__,
			lo->plh_inode->i_ino);
		inode = lo->plh_inode;

		pnfs_layoutcommit_inode(inode, false);

		spin_lock(&inode->i_lock);
		list_del_init(&lo->plh_bulk_destroy);
		if (pnfs_mark_layout_stateid_invalid(lo, &lseg_list)) {
			if (is_bulk_recall)
				set_bit(NFS_LAYOUT_BULK_RECALL, &lo->plh_flags);
			ret = -EAGAIN;
		}
		spin_unlock(&inode->i_lock);
		pnfs_free_lseg_list(&lseg_list);
		/* Free all lsegs that are attached to commit buckets */
		nfs_commit_inode(inode, 0);
		pnfs_put_layout_hdr(lo);
		iput(inode);
	}
	return ret;
}

int
pnfs_destroy_layouts_byfsid(struct nfs_client *clp,
		struct nfs_fsid *fsid,
		bool is_recall)
{
	struct nfs_server *server;
	LIST_HEAD(layout_list);

	spin_lock(&clp->cl_lock);
	rcu_read_lock();
restart:
	list_for_each_entry_rcu(server, &clp->cl_superblocks, client_link) {
		if (memcmp(&server->fsid, fsid, sizeof(*fsid)) != 0)
			continue;
		if (pnfs_layout_bulk_destroy_byserver_locked(clp,
				server,
				&layout_list) != 0)
			goto restart;
	}
	rcu_read_unlock();
	spin_unlock(&clp->cl_lock);

	if (list_empty(&layout_list))
		return 0;
	return pnfs_layout_free_bulk_destroy_list(&layout_list, is_recall);
}

int
pnfs_destroy_layouts_byclid(struct nfs_client *clp,
		bool is_recall)
{
	struct nfs_server *server;
	LIST_HEAD(layout_list);

	spin_lock(&clp->cl_lock);
	rcu_read_lock();
restart:
	list_for_each_entry_rcu(server, &clp->cl_superblocks, client_link) {
		if (pnfs_layout_bulk_destroy_byserver_locked(clp,
					server,
					&layout_list) != 0)
			goto restart;
	}
	rcu_read_unlock();
	spin_unlock(&clp->cl_lock);

	if (list_empty(&layout_list))
		return 0;
	return pnfs_layout_free_bulk_destroy_list(&layout_list, is_recall);
}

/*
 * Called by the state manger to remove all layouts established under an
 * expired lease.
 */
void
pnfs_destroy_all_layouts(struct nfs_client *clp)
{
	nfs4_deviceid_mark_client_invalid(clp);
	nfs4_deviceid_purge_client(clp);

	pnfs_destroy_layouts_byclid(clp, false);
}

/*
 * Compare 2 layout stateid sequence ids, to see which is newer,
 * taking into account wraparound issues.
 */
static bool pnfs_seqid_is_newer(u32 s1, u32 s2)
{
	return (s32)(s1 - s2) > 0;
}

/* update lo->plh_stateid with new if is more recent */
void
pnfs_set_layout_stateid(struct pnfs_layout_hdr *lo, const nfs4_stateid *new,
			bool update_barrier)
{
	u32 oldseq, newseq, new_barrier;
	int empty = list_empty(&lo->plh_segs);

	oldseq = be32_to_cpu(lo->plh_stateid.seqid);
	newseq = be32_to_cpu(new->seqid);
	if (empty || pnfs_seqid_is_newer(newseq, oldseq)) {
		nfs4_stateid_copy(&lo->plh_stateid, new);
		if (update_barrier) {
			new_barrier = be32_to_cpu(new->seqid);
		} else {
			/* Because of wraparound, we want to keep the barrier
			 * "close" to the current seqids.
			 */
			new_barrier = newseq - atomic_read(&lo->plh_outstanding);
		}
		if (empty || pnfs_seqid_is_newer(new_barrier, lo->plh_barrier))
			lo->plh_barrier = new_barrier;
	}
}

static bool
pnfs_layout_stateid_blocked(const struct pnfs_layout_hdr *lo,
		const nfs4_stateid *stateid)
{
	u32 seqid = be32_to_cpu(stateid->seqid);

	return !pnfs_seqid_is_newer(seqid, lo->plh_barrier);
}

/* lget is set to 1 if called from inside send_layoutget call chain */
static bool
pnfs_layoutgets_blocked(const struct pnfs_layout_hdr *lo)
{
	return lo->plh_block_lgets ||
		test_bit(NFS_LAYOUT_BULK_RECALL, &lo->plh_flags);
}

int
pnfs_choose_layoutget_stateid(nfs4_stateid *dst, struct pnfs_layout_hdr *lo,
			      const struct pnfs_layout_range *range,
			      struct nfs4_state *open_state)
{
	int status = 0;

	dprintk("--> %s\n", __func__);
	spin_lock(&lo->plh_inode->i_lock);
	if (pnfs_layoutgets_blocked(lo)) {
		status = -EAGAIN;
	} else if (!nfs4_valid_open_stateid(open_state)) {
		status = -EBADF;
	} else if (list_empty(&lo->plh_segs) ||
		   test_bit(NFS_LAYOUT_INVALID_STID, &lo->plh_flags)) {
		int seq;

		do {
			seq = read_seqbegin(&open_state->seqlock);
			nfs4_stateid_copy(dst, &open_state->stateid);
		} while (read_seqretry(&open_state->seqlock, seq));
	} else
		nfs4_stateid_copy(dst, &lo->plh_stateid);
	spin_unlock(&lo->plh_inode->i_lock);
	dprintk("<-- %s\n", __func__);
	return status;
}

/*
* Get layout from server.
*    for now, assume that whole file layouts are requested.
*    arg->offset: 0
*    arg->length: all ones
*/
static struct pnfs_layout_segment *
send_layoutget(struct pnfs_layout_hdr *lo,
	   struct nfs_open_context *ctx,
	   const struct pnfs_layout_range *range,
	   gfp_t gfp_flags)
{
	struct inode *ino = lo->plh_inode;
	struct nfs_server *server = NFS_SERVER(ino);
	struct nfs4_layoutget *lgp;
	struct pnfs_layout_segment *lseg;
	loff_t i_size;

	dprintk("--> %s\n", __func__);

	/*
	 * Synchronously retrieve layout information from server and
	 * store in lseg. If we race with a concurrent seqid morphing
	 * op, then re-send the LAYOUTGET.
	 */
	do {
		lgp = kzalloc(sizeof(*lgp), gfp_flags);
		if (lgp == NULL)
			return NULL;

		i_size = i_size_read(ino);

		lgp->args.minlength = PAGE_CACHE_SIZE;
		if (lgp->args.minlength > range->length)
			lgp->args.minlength = range->length;
		if (range->iomode == IOMODE_READ) {
			if (range->offset >= i_size)
				lgp->args.minlength = 0;
			else if (i_size - range->offset < lgp->args.minlength)
				lgp->args.minlength = i_size - range->offset;
		}
		lgp->args.maxcount = PNFS_LAYOUT_MAXSIZE;
		pnfs_copy_range(&lgp->args.range, range);
		lgp->args.type = server->pnfs_curr_ld->id;
		lgp->args.inode = ino;
		lgp->args.ctx = get_nfs_open_context(ctx);
		lgp->gfp_flags = gfp_flags;
		lgp->cred = lo->plh_lc_cred;

		lseg = nfs4_proc_layoutget(lgp, gfp_flags);
	} while (lseg == ERR_PTR(-EAGAIN));

	if (IS_ERR(lseg) && !nfs_error_is_fatal(PTR_ERR(lseg)))
		lseg = NULL;
	else
		pnfs_layout_clear_fail_bit(lo,
				pnfs_iomode_to_fail_bit(range->iomode));

	return lseg;
}

static void pnfs_clear_layoutcommit(struct inode *inode,
		struct list_head *head)
{
	struct nfs_inode *nfsi = NFS_I(inode);
	struct pnfs_layout_segment *lseg, *tmp;

	if (!test_and_clear_bit(NFS_INO_LAYOUTCOMMIT, &nfsi->flags))
		return;
	list_for_each_entry_safe(lseg, tmp, &nfsi->layout->plh_segs, pls_list) {
		if (!test_and_clear_bit(NFS_LSEG_LAYOUTCOMMIT, &lseg->pls_flags))
			continue;
		pnfs_lseg_dec_and_remove_zero(lseg, head);
	}
}

void pnfs_clear_layoutreturn_waitbit(struct pnfs_layout_hdr *lo)
{
	clear_bit_unlock(NFS_LAYOUT_RETURN, &lo->plh_flags);
	smp_mb__after_atomic();
	wake_up_bit(&lo->plh_flags, NFS_LAYOUT_RETURN);
	rpc_wake_up(&NFS_SERVER(lo->plh_inode)->roc_rpcwaitq);
}

static bool
pnfs_prepare_layoutreturn(struct pnfs_layout_hdr *lo)
{
	if (test_and_set_bit(NFS_LAYOUT_RETURN, &lo->plh_flags))
		return false;
	lo->plh_return_iomode = 0;
	pnfs_get_layout_hdr(lo);
	clear_bit(NFS_LAYOUT_RETURN_REQUESTED, &lo->plh_flags);
	return true;
}

static int
pnfs_send_layoutreturn(struct pnfs_layout_hdr *lo, const nfs4_stateid *stateid,
		       enum pnfs_iomode iomode, bool sync)
{
	struct inode *ino = lo->plh_inode;
	struct nfs4_layoutreturn *lrp;
	int status = 0;

	lrp = kzalloc(sizeof(*lrp), GFP_NOFS);
	if (unlikely(lrp == NULL)) {
		status = -ENOMEM;
		spin_lock(&ino->i_lock);
		pnfs_clear_layoutreturn_waitbit(lo);
		spin_unlock(&ino->i_lock);
		pnfs_put_layout_hdr(lo);
		goto out;
	}

	nfs4_stateid_copy(&lrp->args.stateid, stateid);
	lrp->args.layout_type = NFS_SERVER(ino)->pnfs_curr_ld->id;
	lrp->args.inode = ino;
	lrp->args.range.iomode = iomode;
	lrp->args.range.offset = 0;
	lrp->args.range.length = NFS4_MAX_UINT64;
	lrp->args.layout = lo;
	lrp->clp = NFS_SERVER(ino)->nfs_client;
	lrp->cred = lo->plh_lc_cred;

	status = nfs4_proc_layoutreturn(lrp, sync);
out:
	dprintk("<-- %s status: %d\n", __func__, status);
	return status;
}

/* Return true if layoutreturn is needed */
static bool
pnfs_layout_need_return(struct pnfs_layout_hdr *lo)
{
	struct pnfs_layout_segment *s;

	if (!test_bit(NFS_LAYOUT_RETURN_REQUESTED, &lo->plh_flags))
		return false;

	/* Defer layoutreturn until all lsegs are done */
	list_for_each_entry(s, &lo->plh_segs, pls_list) {
		if (test_bit(NFS_LSEG_LAYOUTRETURN, &s->pls_flags))
			return false;
	}

	return true;
}

static void pnfs_layoutreturn_before_put_layout_hdr(struct pnfs_layout_hdr *lo)
{
	struct inode *inode= lo->plh_inode;

	if (!test_bit(NFS_LAYOUT_RETURN_REQUESTED, &lo->plh_flags))
		return;
	spin_lock(&inode->i_lock);
	if (pnfs_layout_need_return(lo)) {
		nfs4_stateid stateid;
		enum pnfs_iomode iomode;
		bool send;

		nfs4_stateid_copy(&stateid, &lo->plh_stateid);
		iomode = lo->plh_return_iomode;
		send = pnfs_prepare_layoutreturn(lo);
		spin_unlock(&inode->i_lock);
		if (send) {
			/* Send an async layoutreturn so we dont deadlock */
			pnfs_send_layoutreturn(lo, &stateid, iomode, false);
		}
	} else
		spin_unlock(&inode->i_lock);
}

/*
 * Initiates a LAYOUTRETURN(FILE), and removes the pnfs_layout_hdr
 * when the layout segment list is empty.
 *
 * Note that a pnfs_layout_hdr can exist with an empty layout segment
 * list when LAYOUTGET has failed, or when LAYOUTGET succeeded, but the
 * deviceid is marked invalid.
 */
int
_pnfs_return_layout(struct inode *ino)
{
	struct pnfs_layout_hdr *lo = NULL;
	struct nfs_inode *nfsi = NFS_I(ino);
	LIST_HEAD(tmp_list);
	nfs4_stateid stateid;
	int status = 0, empty;
	bool send;

	dprintk("NFS: %s for inode %lu\n", __func__, ino->i_ino);

	spin_lock(&ino->i_lock);
	lo = nfsi->layout;
	if (!lo) {
		spin_unlock(&ino->i_lock);
		dprintk("NFS: %s no layout to return\n", __func__);
		goto out;
	}
	nfs4_stateid_copy(&stateid, &nfsi->layout->plh_stateid);
	/* Reference matched in nfs4_layoutreturn_release */
	pnfs_get_layout_hdr(lo);
	empty = list_empty(&lo->plh_segs);
	pnfs_clear_layoutcommit(ino, &tmp_list);
	pnfs_mark_matching_lsegs_invalid(lo, &tmp_list, NULL);

	if (NFS_SERVER(ino)->pnfs_curr_ld->return_range) {
		struct pnfs_layout_range range = {
			.iomode		= IOMODE_ANY,
			.offset		= 0,
			.length		= NFS4_MAX_UINT64,
		};
		NFS_SERVER(ino)->pnfs_curr_ld->return_range(lo, &range);
	}

	/* Don't send a LAYOUTRETURN if list was initially empty */
	if (empty) {
		spin_unlock(&ino->i_lock);
		dprintk("NFS: %s no layout segments to return\n", __func__);
		goto out_put_layout_hdr;
	}

	set_bit(NFS_LAYOUT_INVALID_STID, &lo->plh_flags);
	send = pnfs_prepare_layoutreturn(lo);
	spin_unlock(&ino->i_lock);
	pnfs_free_lseg_list(&tmp_list);
	if (send)
		status = pnfs_send_layoutreturn(lo, &stateid, IOMODE_ANY, true);
out_put_layout_hdr:
	pnfs_put_layout_hdr(lo);
out:
	dprintk("<-- %s status: %d\n", __func__, status);
	return status;
}
EXPORT_SYMBOL_GPL(_pnfs_return_layout);

int
pnfs_commit_and_return_layout(struct inode *inode)
{
	struct pnfs_layout_hdr *lo;
	int ret;

	spin_lock(&inode->i_lock);
	lo = NFS_I(inode)->layout;
	if (lo == NULL) {
		spin_unlock(&inode->i_lock);
		return 0;
	}
	pnfs_get_layout_hdr(lo);
	/* Block new layoutgets and read/write to ds */
	lo->plh_block_lgets++;
	spin_unlock(&inode->i_lock);
	filemap_fdatawait(inode->i_mapping);
	ret = pnfs_layoutcommit_inode(inode, true);
	if (ret == 0)
		ret = _pnfs_return_layout(inode);
	spin_lock(&inode->i_lock);
	lo->plh_block_lgets--;
	spin_unlock(&inode->i_lock);
	pnfs_put_layout_hdr(lo);
	return ret;
}

bool pnfs_roc(struct inode *ino)
{
	struct nfs_inode *nfsi = NFS_I(ino);
	struct nfs_open_context *ctx;
	struct nfs4_state *state;
	struct pnfs_layout_hdr *lo;
	struct pnfs_layout_segment *lseg, *tmp;
	nfs4_stateid stateid;
	LIST_HEAD(tmp_list);
	bool found = false, layoutreturn = false, roc = false;

	spin_lock(&ino->i_lock);
	lo = nfsi->layout;
	if (!lo || test_bit(NFS_LAYOUT_BULK_RECALL, &lo->plh_flags))
		goto out_noroc;

	/* no roc if we hold a delegation */
	if (nfs4_check_delegation(ino, FMODE_READ))
		goto out_noroc;

	list_for_each_entry(ctx, &nfsi->open_files, list) {
		state = ctx->state;
		/* Don't return layout if there is open file state */
		if (state != NULL && state->state != 0)
			goto out_noroc;
	}

	nfs4_stateid_copy(&stateid, &lo->plh_stateid);
	/* always send layoutreturn if being marked so */
	if (test_and_clear_bit(NFS_LAYOUT_RETURN_REQUESTED,
				   &lo->plh_flags))
		layoutreturn = pnfs_prepare_layoutreturn(lo);

	list_for_each_entry_safe(lseg, tmp, &lo->plh_segs, pls_list)
		/* If we are sending layoutreturn, invalidate all valid lsegs */
		if (layoutreturn || test_bit(NFS_LSEG_ROC, &lseg->pls_flags)) {
			mark_lseg_invalid(lseg, &tmp_list);
			found = true;
		}
	/* ROC in two conditions:
	 * 1. there are ROC lsegs
	 * 2. we don't send layoutreturn
	 */
	if (found && !layoutreturn) {
		/* lo ref dropped in pnfs_roc_release() */
		pnfs_get_layout_hdr(lo);
		roc = true;
	}

out_noroc:
	spin_unlock(&ino->i_lock);
	pnfs_free_lseg_list(&tmp_list);
	pnfs_layoutcommit_inode(ino, true);
	if (layoutreturn)
		pnfs_send_layoutreturn(lo, &stateid, IOMODE_ANY, true);
	return roc;
}

void pnfs_roc_release(struct inode *ino)
{
	struct pnfs_layout_hdr *lo;

	spin_lock(&ino->i_lock);
	lo = NFS_I(ino)->layout;
	pnfs_clear_layoutreturn_waitbit(lo);
	if (atomic_dec_and_test(&lo->plh_refcount)) {
		pnfs_detach_layout_hdr(lo);
		spin_unlock(&ino->i_lock);
		pnfs_free_layout_hdr(lo);
	} else
		spin_unlock(&ino->i_lock);
}

void pnfs_roc_set_barrier(struct inode *ino, u32 barrier)
{
	struct pnfs_layout_hdr *lo;

	spin_lock(&ino->i_lock);
	lo = NFS_I(ino)->layout;
	pnfs_mark_layout_returned_if_empty(lo);
	if (pnfs_seqid_is_newer(barrier, lo->plh_barrier))
		lo->plh_barrier = barrier;
	spin_unlock(&ino->i_lock);
	trace_nfs4_layoutreturn_on_close(ino, 0);
}

void pnfs_roc_get_barrier(struct inode *ino, u32 *barrier)
{
	struct nfs_inode *nfsi = NFS_I(ino);
	struct pnfs_layout_hdr *lo;
	u32 current_seqid;

	spin_lock(&ino->i_lock);
	lo = nfsi->layout;
	current_seqid = be32_to_cpu(lo->plh_stateid.seqid);

	/* Since close does not return a layout stateid for use as
	 * a barrier, we choose the worst-case barrier.
	 */
	*barrier = current_seqid + atomic_read(&lo->plh_outstanding);
	spin_unlock(&ino->i_lock);
}

bool pnfs_wait_on_layoutreturn(struct inode *ino, struct rpc_task *task)
{
	struct nfs_inode *nfsi = NFS_I(ino);
        struct pnfs_layout_hdr *lo;
        bool sleep = false;

	/* we might not have grabbed lo reference. so need to check under
	 * i_lock */
        spin_lock(&ino->i_lock);
        lo = nfsi->layout;
        if (lo && test_bit(NFS_LAYOUT_RETURN, &lo->plh_flags))
                sleep = true;
        spin_unlock(&ino->i_lock);

        if (sleep)
                rpc_sleep_on(&NFS_SERVER(ino)->roc_rpcwaitq, task, NULL);

        return sleep;
}

/*
 * Compare two layout segments for sorting into layout cache.
 * We want to preferentially return RW over RO layouts, so ensure those
 * are seen first.
 */
static s64
pnfs_lseg_range_cmp(const struct pnfs_layout_range *l1,
	   const struct pnfs_layout_range *l2)
{
	s64 d;

	/* high offset > low offset */
	d = l1->offset - l2->offset;
	if (d)
		return d;

	/* short length > long length */
	d = l2->length - l1->length;
	if (d)
		return d;

	/* read > read/write */
	return (int)(l1->iomode == IOMODE_READ) - (int)(l2->iomode == IOMODE_READ);
}

static bool
pnfs_lseg_range_is_after(const struct pnfs_layout_range *l1,
		const struct pnfs_layout_range *l2)
{
	return pnfs_lseg_range_cmp(l1, l2) > 0;
}

static bool
pnfs_lseg_no_merge(struct pnfs_layout_segment *lseg,
		struct pnfs_layout_segment *old)
{
	return false;
}

void
pnfs_generic_layout_insert_lseg(struct pnfs_layout_hdr *lo,
		   struct pnfs_layout_segment *lseg,
		   bool (*is_after)(const struct pnfs_layout_range *,
			   const struct pnfs_layout_range *),
		   bool (*do_merge)(struct pnfs_layout_segment *,
			   struct pnfs_layout_segment *),
		   struct list_head *free_me)
{
	struct pnfs_layout_segment *lp, *tmp;

	dprintk("%s:Begin\n", __func__);

	list_for_each_entry_safe(lp, tmp, &lo->plh_segs, pls_list) {
		if (test_bit(NFS_LSEG_VALID, &lp->pls_flags) == 0)
			continue;
		if (do_merge(lseg, lp)) {
			mark_lseg_invalid(lp, free_me);
			continue;
		}
		if (is_after(&lseg->pls_range, &lp->pls_range))
			continue;
		list_add_tail(&lseg->pls_list, &lp->pls_list);
		dprintk("%s: inserted lseg %p "
			"iomode %d offset %llu length %llu before "
			"lp %p iomode %d offset %llu length %llu\n",
			__func__, lseg, lseg->pls_range.iomode,
			lseg->pls_range.offset, lseg->pls_range.length,
			lp, lp->pls_range.iomode, lp->pls_range.offset,
			lp->pls_range.length);
		goto out;
	}
	list_add_tail(&lseg->pls_list, &lo->plh_segs);
	dprintk("%s: inserted lseg %p "
		"iomode %d offset %llu length %llu at tail\n",
		__func__, lseg, lseg->pls_range.iomode,
		lseg->pls_range.offset, lseg->pls_range.length);
out:
	pnfs_get_layout_hdr(lo);

	dprintk("%s:Return\n", __func__);
}
EXPORT_SYMBOL_GPL(pnfs_generic_layout_insert_lseg);

static void
pnfs_layout_insert_lseg(struct pnfs_layout_hdr *lo,
		   struct pnfs_layout_segment *lseg,
		   struct list_head *free_me)
{
	struct inode *inode = lo->plh_inode;
	struct pnfs_layoutdriver_type *ld = NFS_SERVER(inode)->pnfs_curr_ld;

	if (ld->add_lseg != NULL)
		ld->add_lseg(lo, lseg, free_me);
	else
		pnfs_generic_layout_insert_lseg(lo, lseg,
				pnfs_lseg_range_is_after,
				pnfs_lseg_no_merge,
				free_me);
}

static struct pnfs_layout_hdr *
alloc_init_layout_hdr(struct inode *ino,
		      struct nfs_open_context *ctx,
		      gfp_t gfp_flags)
{
	struct pnfs_layout_hdr *lo;

	lo = pnfs_alloc_layout_hdr(ino, gfp_flags);
	if (!lo)
		return NULL;
	atomic_set(&lo->plh_refcount, 1);
	INIT_LIST_HEAD(&lo->plh_layouts);
	INIT_LIST_HEAD(&lo->plh_segs);
	INIT_LIST_HEAD(&lo->plh_bulk_destroy);
	lo->plh_inode = ino;
	lo->plh_lc_cred = get_rpccred(ctx->cred);
	return lo;
}

static struct pnfs_layout_hdr *
pnfs_find_alloc_layout(struct inode *ino,
		       struct nfs_open_context *ctx,
		       gfp_t gfp_flags)
{
	struct nfs_inode *nfsi = NFS_I(ino);
	struct pnfs_layout_hdr *new = NULL;

	dprintk("%s Begin ino=%p layout=%p\n", __func__, ino, nfsi->layout);

	if (nfsi->layout != NULL)
		goto out_existing;
	spin_unlock(&ino->i_lock);
	new = alloc_init_layout_hdr(ino, ctx, gfp_flags);
	spin_lock(&ino->i_lock);

	if (likely(nfsi->layout == NULL)) {	/* Won the race? */
		nfsi->layout = new;
		return new;
	} else if (new != NULL)
		pnfs_free_layout_hdr(new);
out_existing:
	pnfs_get_layout_hdr(nfsi->layout);
	return nfsi->layout;
}

/*
 * iomode matching rules:
 * iomode	lseg	match
 * -----	-----	-----
 * ANY		READ	true
 * ANY		RW	true
 * RW		READ	false
 * RW		RW	true
 * READ		READ	true
 * READ		RW	true
 */
static bool
pnfs_lseg_range_match(const struct pnfs_layout_range *ls_range,
		 const struct pnfs_layout_range *range)
{
	struct pnfs_layout_range range1;

	if ((range->iomode == IOMODE_RW &&
	     ls_range->iomode != IOMODE_RW) ||
	    !pnfs_lseg_range_intersecting(ls_range, range))
		return 0;

	/* range1 covers only the first byte in the range */
	range1 = *range;
	range1.length = 1;
	return pnfs_lseg_range_contained(ls_range, &range1);
}

/*
 * lookup range in layout
 */
static struct pnfs_layout_segment *
pnfs_find_lseg(struct pnfs_layout_hdr *lo,
		struct pnfs_layout_range *range)
{
	struct pnfs_layout_segment *lseg, *ret = NULL;

	dprintk("%s:Begin\n", __func__);

	list_for_each_entry(lseg, &lo->plh_segs, pls_list) {
		if (test_bit(NFS_LSEG_VALID, &lseg->pls_flags) &&
		    !test_bit(NFS_LSEG_LAYOUTRETURN, &lseg->pls_flags) &&
		    pnfs_lseg_range_match(&lseg->pls_range, range)) {
			ret = pnfs_get_lseg(lseg);
			break;
		}
	}

	dprintk("%s:Return lseg %p ref %d\n",
		__func__, ret, ret ? atomic_read(&ret->pls_refcount) : 0);
	return ret;
}

/*
 * Use mdsthreshold hints set at each OPEN to determine if I/O should go
 * to the MDS or over pNFS
 *
 * The nfs_inode read_io and write_io fields are cumulative counters reset
 * when there are no layout segments. Note that in pnfs_update_layout iomode
 * is set to IOMODE_READ for a READ request, and set to IOMODE_RW for a
 * WRITE request.
 *
 * A return of true means use MDS I/O.
 *
 * From rfc 5661:
 * If a file's size is smaller than the file size threshold, data accesses
 * SHOULD be sent to the metadata server.  If an I/O request has a length that
 * is below the I/O size threshold, the I/O SHOULD be sent to the metadata
 * server.  If both file size and I/O size are provided, the client SHOULD
 * reach or exceed  both thresholds before sending its read or write
 * requests to the data server.
 */
static bool pnfs_within_mdsthreshold(struct nfs_open_context *ctx,
				     struct inode *ino, int iomode)
{
	struct nfs4_threshold *t = ctx->mdsthreshold;
	struct nfs_inode *nfsi = NFS_I(ino);
	loff_t fsize = i_size_read(ino);
	bool size = false, size_set = false, io = false, io_set = false, ret = false;

	if (t == NULL)
		return ret;

	dprintk("%s bm=0x%x rd_sz=%llu wr_sz=%llu rd_io=%llu wr_io=%llu\n",
		__func__, t->bm, t->rd_sz, t->wr_sz, t->rd_io_sz, t->wr_io_sz);

	switch (iomode) {
	case IOMODE_READ:
		if (t->bm & THRESHOLD_RD) {
			dprintk("%s fsize %llu\n", __func__, fsize);
			size_set = true;
			if (fsize < t->rd_sz)
				size = true;
		}
		if (t->bm & THRESHOLD_RD_IO) {
			dprintk("%s nfsi->read_io %llu\n", __func__,
				nfsi->read_io);
			io_set = true;
			if (nfsi->read_io < t->rd_io_sz)
				io = true;
		}
		break;
	case IOMODE_RW:
		if (t->bm & THRESHOLD_WR) {
			dprintk("%s fsize %llu\n", __func__, fsize);
			size_set = true;
			if (fsize < t->wr_sz)
				size = true;
		}
		if (t->bm & THRESHOLD_WR_IO) {
			dprintk("%s nfsi->write_io %llu\n", __func__,
				nfsi->write_io);
			io_set = true;
			if (nfsi->write_io < t->wr_io_sz)
				io = true;
		}
		break;
	}
	if (size_set && io_set) {
		if (size && io)
			ret = true;
	} else if (size || io)
		ret = true;

	dprintk("<-- %s size %d io %d ret %d\n", __func__, size, io, ret);
	return ret;
}

static bool pnfs_prepare_to_retry_layoutget(struct pnfs_layout_hdr *lo)
{
	/*
	 * send layoutcommit as it can hold up layoutreturn due to lseg
	 * reference
	 */
	pnfs_layoutcommit_inode(lo->plh_inode, false);
	return !wait_on_bit_action(&lo->plh_flags, NFS_LAYOUT_RETURN,
				   nfs_wait_bit_killable,
				   TASK_UNINTERRUPTIBLE);
}

static void pnfs_clear_first_layoutget(struct pnfs_layout_hdr *lo)
{
	unsigned long *bitlock = &lo->plh_flags;

	clear_bit_unlock(NFS_LAYOUT_FIRST_LAYOUTGET, bitlock);
	smp_mb__after_atomic();
	wake_up_bit(bitlock, NFS_LAYOUT_FIRST_LAYOUTGET);
}

/*
 * Layout segment is retreived from the server if not cached.
 * The appropriate layout segment is referenced and returned to the caller.
 */
struct pnfs_layout_segment *
pnfs_update_layout(struct inode *ino,
		   struct nfs_open_context *ctx,
		   loff_t pos,
		   u64 count,
		   enum pnfs_iomode iomode,
		   gfp_t gfp_flags)
{
	struct pnfs_layout_range arg = {
		.iomode = iomode,
		.offset = pos,
		.length = count,
	};
	unsigned pg_offset;
	struct nfs_server *server = NFS_SERVER(ino);
	struct nfs_client *clp = server->nfs_client;
	struct pnfs_layout_hdr *lo;
	struct pnfs_layout_segment *lseg = NULL;
	bool first;

	if (!pnfs_enabled_sb(NFS_SERVER(ino))) {
		trace_pnfs_update_layout(ino, pos, count, iomode, NULL,
				 PNFS_UPDATE_LAYOUT_NO_PNFS);
		goto out;
	}

	if (iomode == IOMODE_READ && i_size_read(ino) == 0) {
		trace_pnfs_update_layout(ino, pos, count, iomode, NULL,
				 PNFS_UPDATE_LAYOUT_RD_ZEROLEN);
		goto out;
	}

	if (pnfs_within_mdsthreshold(ctx, ino, iomode)) {
		trace_pnfs_update_layout(ino, pos, count, iomode, NULL,
				 PNFS_UPDATE_LAYOUT_MDSTHRESH);
		goto out;
	}

lookup_again:
	first = false;
	spin_lock(&ino->i_lock);
	lo = pnfs_find_alloc_layout(ino, ctx, gfp_flags);
	if (lo == NULL) {
		spin_unlock(&ino->i_lock);
		trace_pnfs_update_layout(ino, pos, count, iomode, NULL,
				 PNFS_UPDATE_LAYOUT_NOMEM);
		goto out;
	}

	/* Do we even need to bother with this? */
	if (test_bit(NFS_LAYOUT_BULK_RECALL, &lo->plh_flags)) {
		trace_pnfs_update_layout(ino, pos, count, iomode, lo,
				 PNFS_UPDATE_LAYOUT_BULK_RECALL);
		dprintk("%s matches recall, use MDS\n", __func__);
		goto out_unlock;
	}

	/* if LAYOUTGET already failed once we don't try again */
	if (pnfs_layout_io_test_failed(lo, iomode)) {
		trace_pnfs_update_layout(ino, pos, count, iomode, lo,
				 PNFS_UPDATE_LAYOUT_IO_TEST_FAIL);
		goto out_unlock;
	}

	first = list_empty(&lo->plh_segs);
	if (first) {
		/* The first layoutget for the file. Need to serialize per
		 * RFC 5661 Errata 3208.
		 */
		if (test_and_set_bit(NFS_LAYOUT_FIRST_LAYOUTGET,
				     &lo->plh_flags)) {
			spin_unlock(&ino->i_lock);
			wait_on_bit(&lo->plh_flags, NFS_LAYOUT_FIRST_LAYOUTGET,
				    TASK_UNINTERRUPTIBLE);
			pnfs_put_layout_hdr(lo);
			goto lookup_again;
		}
	} else {
		/* Check to see if the layout for the given range
		 * already exists
		 */
		lseg = pnfs_find_lseg(lo, &arg);
		if (lseg) {
			trace_pnfs_update_layout(ino, pos, count, iomode, lo,
					PNFS_UPDATE_LAYOUT_FOUND_CACHED);
			goto out_unlock;
		}
	}

	/*
	 * Because we free lsegs before sending LAYOUTRETURN, we need to wait
	 * for LAYOUTRETURN even if first is true.
	 */
	if (test_bit(NFS_LAYOUT_RETURN, &lo->plh_flags)) {
		spin_unlock(&ino->i_lock);
		dprintk("%s wait for layoutreturn\n", __func__);
		if (pnfs_prepare_to_retry_layoutget(lo)) {
			if (first)
				pnfs_clear_first_layoutget(lo);
			pnfs_put_layout_hdr(lo);
			dprintk("%s retrying\n", __func__);
			goto lookup_again;
		}
		trace_pnfs_update_layout(ino, pos, count, iomode, lo,
				PNFS_UPDATE_LAYOUT_RETURN);
		goto out_put_layout_hdr;
	}

	if (pnfs_layoutgets_blocked(lo)) {
		trace_pnfs_update_layout(ino, pos, count, iomode, lo,
				PNFS_UPDATE_LAYOUT_BLOCKED);
		goto out_unlock;
	}
	atomic_inc(&lo->plh_outstanding);
	spin_unlock(&ino->i_lock);

	if (list_empty(&lo->plh_layouts)) {
		/* The lo must be on the clp list if there is any
		 * chance of a CB_LAYOUTRECALL(FILE) coming in.
		 */
		spin_lock(&clp->cl_lock);
		if (list_empty(&lo->plh_layouts))
			list_add_tail(&lo->plh_layouts, &server->layouts);
		spin_unlock(&clp->cl_lock);
	}

	pg_offset = arg.offset & ~PAGE_CACHE_MASK;
	if (pg_offset) {
		arg.offset -= pg_offset;
		arg.length += pg_offset;
	}
	if (arg.length != NFS4_MAX_UINT64)
		arg.length = PAGE_CACHE_ALIGN(arg.length);

	lseg = send_layoutget(lo, ctx, &arg, gfp_flags);
	atomic_dec(&lo->plh_outstanding);
	trace_pnfs_update_layout(ino, pos, count, iomode, lo,
				 PNFS_UPDATE_LAYOUT_SEND_LAYOUTGET);
out_put_layout_hdr:
	if (first)
		pnfs_clear_first_layoutget(lo);
	pnfs_put_layout_hdr(lo);
out:
	dprintk("%s: inode %s/%llu pNFS layout segment %s for "
			"(%s, offset: %llu, length: %llu)\n",
			__func__, ino->i_sb->s_id,
			(unsigned long long)NFS_FILEID(ino),
			IS_ERR_OR_NULL(lseg) ? "not found" : "found",
			iomode==IOMODE_RW ?  "read/write" : "read-only",
			(unsigned long long)pos,
			(unsigned long long)count);
	return lseg;
out_unlock:
	spin_unlock(&ino->i_lock);
	goto out_put_layout_hdr;
}
EXPORT_SYMBOL_GPL(pnfs_update_layout);

static bool
pnfs_sanity_check_layout_range(struct pnfs_layout_range *range)
{
	switch (range->iomode) {
	case IOMODE_READ:
	case IOMODE_RW:
		break;
	default:
		return false;
	}
	if (range->offset == NFS4_MAX_UINT64)
		return false;
	if (range->length == 0)
		return false;
	if (range->length != NFS4_MAX_UINT64 &&
	    range->length > NFS4_MAX_UINT64 - range->offset)
		return false;
	return true;
}

struct pnfs_layout_segment *
pnfs_layout_process(struct nfs4_layoutget *lgp)
{
	struct pnfs_layout_hdr *lo = NFS_I(lgp->args.inode)->layout;
	struct nfs4_layoutget_res *res = &lgp->res;
	struct pnfs_layout_segment *lseg;
	struct inode *ino = lo->plh_inode;
	LIST_HEAD(free_me);
	int status = -EINVAL;

	if (!pnfs_sanity_check_layout_range(&res->range))
		goto out;

	/* Inject layout blob into I/O device driver */
	lseg = NFS_SERVER(ino)->pnfs_curr_ld->alloc_lseg(lo, res, lgp->gfp_flags);
	if (!lseg || IS_ERR(lseg)) {
		if (!lseg)
			status = -ENOMEM;
		else
			status = PTR_ERR(lseg);
		dprintk("%s: Could not allocate layout: error %d\n",
		       __func__, status);
		goto out;
	}

	init_lseg(lo, lseg);
	lseg->pls_range = res->range;

	spin_lock(&ino->i_lock);
	if (pnfs_layoutgets_blocked(lo)) {
		dprintk("%s forget reply due to state\n", __func__);
		goto out_forget_reply;
	}

	if (nfs4_stateid_match_other(&lo->plh_stateid, &res->stateid)) {
		/* existing state ID, make sure the sequence number matches. */
		if (pnfs_layout_stateid_blocked(lo, &res->stateid)) {
			dprintk("%s forget reply due to sequence\n", __func__);
			status = -EAGAIN;
			goto out_forget_reply;
		}
		pnfs_set_layout_stateid(lo, &res->stateid, false);
	} else {
		/*
		 * We got an entirely new state ID.  Mark all segments for the
		 * inode invalid, and don't bother validating the stateid
		 * sequence number.
		 */
		pnfs_mark_matching_lsegs_invalid(lo, &free_me, NULL);

		nfs4_stateid_copy(&lo->plh_stateid, &res->stateid);
		lo->plh_barrier = be32_to_cpu(res->stateid.seqid);
	}

	clear_bit(NFS_LAYOUT_INVALID_STID, &lo->plh_flags);

	pnfs_get_lseg(lseg);
	pnfs_layout_insert_lseg(lo, lseg, &free_me);

	if (res->return_on_close)
		set_bit(NFS_LSEG_ROC, &lseg->pls_flags);

	spin_unlock(&ino->i_lock);
	pnfs_free_lseg_list(&free_me);
	return lseg;
out:
	return ERR_PTR(status);

out_forget_reply:
	spin_unlock(&ino->i_lock);
	lseg->pls_layout = lo;
	NFS_SERVER(ino)->pnfs_curr_ld->free_lseg(lseg);
	goto out;
}

static void
pnfs_set_plh_return_iomode(struct pnfs_layout_hdr *lo, enum pnfs_iomode iomode)
{
	if (lo->plh_return_iomode == iomode)
		return;
	if (lo->plh_return_iomode != 0)
		iomode = IOMODE_ANY;
	lo->plh_return_iomode = iomode;
	set_bit(NFS_LAYOUT_RETURN_REQUESTED, &lo->plh_flags);
}

/**
 * pnfs_mark_matching_lsegs_return - Free or return matching layout segments
 * @lo: pointer to layout header
 * @tmp_list: list header to be used with pnfs_free_lseg_list()
 * @return_range: describe layout segment ranges to be returned
 *
 * This function is mainly intended for use by layoutrecall. It attempts
 * to free the layout segment immediately, or else to mark it for return
 * as soon as its reference count drops to zero.
 */
int
pnfs_mark_matching_lsegs_return(struct pnfs_layout_hdr *lo,
				struct list_head *tmp_list,
				const struct pnfs_layout_range *return_range)
{
	struct pnfs_layout_segment *lseg, *next;
	int remaining = 0;

	dprintk("%s:Begin lo %p\n", __func__, lo);

	if (list_empty(&lo->plh_segs))
		return 0;

	assert_spin_locked(&lo->plh_inode->i_lock);

	list_for_each_entry_safe(lseg, next, &lo->plh_segs, pls_list)
		if (should_free_lseg(&lseg->pls_range, return_range)) {
			dprintk("%s: marking lseg %p iomode %d "
				"offset %llu length %llu\n", __func__,
				lseg, lseg->pls_range.iomode,
				lseg->pls_range.offset,
				lseg->pls_range.length);
			if (mark_lseg_invalid(lseg, tmp_list))
				continue;
			remaining++;
			set_bit(NFS_LSEG_LAYOUTRETURN, &lseg->pls_flags);
			pnfs_set_plh_return_iomode(lo, return_range->iomode);
<<<<<<< HEAD
			if (!mark_lseg_invalid(lseg, tmp_list))
				remaining++;
			set_bit(NFS_LAYOUT_RETURN_REQUESTED,
					&lo->plh_flags);
=======
>>>>>>> 125234dc
		}
	return remaining;
}

void pnfs_error_mark_layout_for_return(struct inode *inode,
				       struct pnfs_layout_segment *lseg)
{
	struct pnfs_layout_hdr *lo = NFS_I(inode)->layout;
	struct pnfs_layout_range range = {
		.iomode = lseg->pls_range.iomode,
		.offset = 0,
		.length = NFS4_MAX_UINT64,
	};
	LIST_HEAD(free_me);
	bool return_now = false;

	spin_lock(&inode->i_lock);
	pnfs_set_plh_return_iomode(lo, range.iomode);
	/*
	 * mark all matching lsegs so that we are sure to have no live
	 * segments at hand when sending layoutreturn. See pnfs_put_lseg()
	 * for how it works.
	 */
	if (!pnfs_mark_matching_lsegs_return(lo, &free_me, &range)) {
		nfs4_stateid stateid;
		enum pnfs_iomode iomode = lo->plh_return_iomode;

		nfs4_stateid_copy(&stateid, &lo->plh_stateid);
		return_now = pnfs_prepare_layoutreturn(lo);
		spin_unlock(&inode->i_lock);
		if (return_now)
			pnfs_send_layoutreturn(lo, &stateid, iomode, false);
	} else {
		spin_unlock(&inode->i_lock);
		nfs_commit_inode(inode, 0);
	}
	pnfs_free_lseg_list(&free_me);
}
EXPORT_SYMBOL_GPL(pnfs_error_mark_layout_for_return);

void
pnfs_generic_pg_init_read(struct nfs_pageio_descriptor *pgio, struct nfs_page *req)
{
	u64 rd_size = req->wb_bytes;

	if (pgio->pg_lseg == NULL) {
		if (pgio->pg_dreq == NULL)
			rd_size = i_size_read(pgio->pg_inode) - req_offset(req);
		else
			rd_size = nfs_dreq_bytes_left(pgio->pg_dreq);

		pgio->pg_lseg = pnfs_update_layout(pgio->pg_inode,
						   req->wb_context,
						   req_offset(req),
						   rd_size,
						   IOMODE_READ,
						   GFP_KERNEL);
		if (IS_ERR(pgio->pg_lseg)) {
			pgio->pg_error = PTR_ERR(pgio->pg_lseg);
			pgio->pg_lseg = NULL;
			return;
		}
	}
	/* If no lseg, fall back to read through mds */
	if (pgio->pg_lseg == NULL)
		nfs_pageio_reset_read_mds(pgio);

}
EXPORT_SYMBOL_GPL(pnfs_generic_pg_init_read);

void
pnfs_generic_pg_init_write(struct nfs_pageio_descriptor *pgio,
			   struct nfs_page *req, u64 wb_size)
{
	if (pgio->pg_lseg == NULL) {
		pgio->pg_lseg = pnfs_update_layout(pgio->pg_inode,
						   req->wb_context,
						   req_offset(req),
						   wb_size,
						   IOMODE_RW,
						   GFP_NOFS);
		if (IS_ERR(pgio->pg_lseg)) {
			pgio->pg_error = PTR_ERR(pgio->pg_lseg);
			pgio->pg_lseg = NULL;
			return;
		}
	}
	/* If no lseg, fall back to write through mds */
	if (pgio->pg_lseg == NULL)
		nfs_pageio_reset_write_mds(pgio);
}
EXPORT_SYMBOL_GPL(pnfs_generic_pg_init_write);

void
pnfs_generic_pg_cleanup(struct nfs_pageio_descriptor *desc)
{
	if (desc->pg_lseg) {
		pnfs_put_lseg(desc->pg_lseg);
		desc->pg_lseg = NULL;
	}
}
EXPORT_SYMBOL_GPL(pnfs_generic_pg_cleanup);

/*
 * Return 0 if @req cannot be coalesced into @pgio, otherwise return the number
 * of bytes (maximum @req->wb_bytes) that can be coalesced.
 */
size_t
pnfs_generic_pg_test(struct nfs_pageio_descriptor *pgio,
		     struct nfs_page *prev, struct nfs_page *req)
{
	unsigned int size;
	u64 seg_end, req_start, seg_left;

	size = nfs_generic_pg_test(pgio, prev, req);
	if (!size)
		return 0;

	/*
	 * 'size' contains the number of bytes left in the current page (up
	 * to the original size asked for in @req->wb_bytes).
	 *
	 * Calculate how many bytes are left in the layout segment
	 * and if there are less bytes than 'size', return that instead.
	 *
	 * Please also note that 'end_offset' is actually the offset of the
	 * first byte that lies outside the pnfs_layout_range. FIXME?
	 *
	 */
	if (pgio->pg_lseg) {
		seg_end = end_offset(pgio->pg_lseg->pls_range.offset,
				     pgio->pg_lseg->pls_range.length);
		req_start = req_offset(req);
		WARN_ON_ONCE(req_start >= seg_end);
		/* start of request is past the last byte of this segment */
		if (req_start >= seg_end) {
			/* reference the new lseg */
			if (pgio->pg_ops->pg_cleanup)
				pgio->pg_ops->pg_cleanup(pgio);
			if (pgio->pg_ops->pg_init)
				pgio->pg_ops->pg_init(pgio, req);
			return 0;
		}

		/* adjust 'size' iff there are fewer bytes left in the
		 * segment than what nfs_generic_pg_test returned */
		seg_left = seg_end - req_start;
		if (seg_left < size)
			size = (unsigned int)seg_left;
	}

	return size;
}
EXPORT_SYMBOL_GPL(pnfs_generic_pg_test);

int pnfs_write_done_resend_to_mds(struct nfs_pgio_header *hdr)
{
	struct nfs_pageio_descriptor pgio;

	/* Resend all requests through the MDS */
	nfs_pageio_init_write(&pgio, hdr->inode, FLUSH_STABLE, true,
			      hdr->completion_ops);
	set_bit(NFS_CONTEXT_RESEND_WRITES, &hdr->args.context->flags);
	return nfs_pageio_resend(&pgio, hdr);
}
EXPORT_SYMBOL_GPL(pnfs_write_done_resend_to_mds);

static void pnfs_ld_handle_write_error(struct nfs_pgio_header *hdr)
{

	dprintk("pnfs write error = %d\n", hdr->pnfs_error);
	if (NFS_SERVER(hdr->inode)->pnfs_curr_ld->flags &
	    PNFS_LAYOUTRET_ON_ERROR) {
		pnfs_return_layout(hdr->inode);
	}
	if (!test_and_set_bit(NFS_IOHDR_REDO, &hdr->flags))
		hdr->task.tk_status = pnfs_write_done_resend_to_mds(hdr);
}

/*
 * Called by non rpc-based layout drivers
 */
void pnfs_ld_write_done(struct nfs_pgio_header *hdr)
{
	if (likely(!hdr->pnfs_error)) {
		pnfs_set_layoutcommit(hdr->inode, hdr->lseg,
				hdr->mds_offset + hdr->res.count);
		hdr->mds_ops->rpc_call_done(&hdr->task, hdr);
	}
	trace_nfs4_pnfs_write(hdr, hdr->pnfs_error);
	if (unlikely(hdr->pnfs_error))
		pnfs_ld_handle_write_error(hdr);
	hdr->mds_ops->rpc_release(hdr);
}
EXPORT_SYMBOL_GPL(pnfs_ld_write_done);

static void
pnfs_write_through_mds(struct nfs_pageio_descriptor *desc,
		struct nfs_pgio_header *hdr)
{
	struct nfs_pgio_mirror *mirror = nfs_pgio_current_mirror(desc);

	if (!test_and_set_bit(NFS_IOHDR_REDO, &hdr->flags)) {
		list_splice_tail_init(&hdr->pages, &mirror->pg_list);
		nfs_pageio_reset_write_mds(desc);
		mirror->pg_recoalesce = 1;
	}
	nfs_pgio_data_destroy(hdr);
	hdr->release(hdr);
}

static enum pnfs_try_status
pnfs_try_to_write_data(struct nfs_pgio_header *hdr,
			const struct rpc_call_ops *call_ops,
			struct pnfs_layout_segment *lseg,
			int how)
{
	struct inode *inode = hdr->inode;
	enum pnfs_try_status trypnfs;
	struct nfs_server *nfss = NFS_SERVER(inode);

	hdr->mds_ops = call_ops;

	dprintk("%s: Writing ino:%lu %u@%llu (how %d)\n", __func__,
		inode->i_ino, hdr->args.count, hdr->args.offset, how);
	trypnfs = nfss->pnfs_curr_ld->write_pagelist(hdr, how);
	if (trypnfs != PNFS_NOT_ATTEMPTED)
		nfs_inc_stats(inode, NFSIOS_PNFS_WRITE);
	dprintk("%s End (trypnfs:%d)\n", __func__, trypnfs);
	return trypnfs;
}

static void
pnfs_do_write(struct nfs_pageio_descriptor *desc,
	      struct nfs_pgio_header *hdr, int how)
{
	const struct rpc_call_ops *call_ops = desc->pg_rpc_callops;
	struct pnfs_layout_segment *lseg = desc->pg_lseg;
	enum pnfs_try_status trypnfs;

	trypnfs = pnfs_try_to_write_data(hdr, call_ops, lseg, how);
	if (trypnfs == PNFS_NOT_ATTEMPTED)
		pnfs_write_through_mds(desc, hdr);
}

static void pnfs_writehdr_free(struct nfs_pgio_header *hdr)
{
	pnfs_put_lseg(hdr->lseg);
	nfs_pgio_header_free(hdr);
}

int
pnfs_generic_pg_writepages(struct nfs_pageio_descriptor *desc)
{
	struct nfs_pgio_header *hdr;
	int ret;

	hdr = nfs_pgio_header_alloc(desc->pg_rw_ops);
	if (!hdr) {
		desc->pg_error = -ENOMEM;
		return desc->pg_error;
	}
	nfs_pgheader_init(desc, hdr, pnfs_writehdr_free);

	hdr->lseg = pnfs_get_lseg(desc->pg_lseg);
	ret = nfs_generic_pgio(desc, hdr);
	if (!ret)
		pnfs_do_write(desc, hdr, desc->pg_ioflags);

	return ret;
}
EXPORT_SYMBOL_GPL(pnfs_generic_pg_writepages);

int pnfs_read_done_resend_to_mds(struct nfs_pgio_header *hdr)
{
	struct nfs_pageio_descriptor pgio;

	/* Resend all requests through the MDS */
	nfs_pageio_init_read(&pgio, hdr->inode, true, hdr->completion_ops);
	return nfs_pageio_resend(&pgio, hdr);
}
EXPORT_SYMBOL_GPL(pnfs_read_done_resend_to_mds);

static void pnfs_ld_handle_read_error(struct nfs_pgio_header *hdr)
{
	dprintk("pnfs read error = %d\n", hdr->pnfs_error);
	if (NFS_SERVER(hdr->inode)->pnfs_curr_ld->flags &
	    PNFS_LAYOUTRET_ON_ERROR) {
		pnfs_return_layout(hdr->inode);
	}
	if (!test_and_set_bit(NFS_IOHDR_REDO, &hdr->flags))
		hdr->task.tk_status = pnfs_read_done_resend_to_mds(hdr);
}

/*
 * Called by non rpc-based layout drivers
 */
void pnfs_ld_read_done(struct nfs_pgio_header *hdr)
{
	if (likely(!hdr->pnfs_error)) {
		__nfs4_read_done_cb(hdr);
		hdr->mds_ops->rpc_call_done(&hdr->task, hdr);
	}
	trace_nfs4_pnfs_read(hdr, hdr->pnfs_error);
	if (unlikely(hdr->pnfs_error))
		pnfs_ld_handle_read_error(hdr);
	hdr->mds_ops->rpc_release(hdr);
}
EXPORT_SYMBOL_GPL(pnfs_ld_read_done);

static void
pnfs_read_through_mds(struct nfs_pageio_descriptor *desc,
		struct nfs_pgio_header *hdr)
{
	struct nfs_pgio_mirror *mirror = nfs_pgio_current_mirror(desc);

	if (!test_and_set_bit(NFS_IOHDR_REDO, &hdr->flags)) {
		list_splice_tail_init(&hdr->pages, &mirror->pg_list);
		nfs_pageio_reset_read_mds(desc);
		mirror->pg_recoalesce = 1;
	}
	nfs_pgio_data_destroy(hdr);
	hdr->release(hdr);
}

/*
 * Call the appropriate parallel I/O subsystem read function.
 */
static enum pnfs_try_status
pnfs_try_to_read_data(struct nfs_pgio_header *hdr,
		       const struct rpc_call_ops *call_ops,
		       struct pnfs_layout_segment *lseg)
{
	struct inode *inode = hdr->inode;
	struct nfs_server *nfss = NFS_SERVER(inode);
	enum pnfs_try_status trypnfs;

	hdr->mds_ops = call_ops;

	dprintk("%s: Reading ino:%lu %u@%llu\n",
		__func__, inode->i_ino, hdr->args.count, hdr->args.offset);

	trypnfs = nfss->pnfs_curr_ld->read_pagelist(hdr);
	if (trypnfs != PNFS_NOT_ATTEMPTED)
		nfs_inc_stats(inode, NFSIOS_PNFS_READ);
	dprintk("%s End (trypnfs:%d)\n", __func__, trypnfs);
	return trypnfs;
}

/* Resend all requests through pnfs. */
int pnfs_read_resend_pnfs(struct nfs_pgio_header *hdr)
{
	struct nfs_pageio_descriptor pgio;

	nfs_pageio_init_read(&pgio, hdr->inode, false, hdr->completion_ops);
	return nfs_pageio_resend(&pgio, hdr);
}
EXPORT_SYMBOL_GPL(pnfs_read_resend_pnfs);

static void
pnfs_do_read(struct nfs_pageio_descriptor *desc, struct nfs_pgio_header *hdr)
{
	const struct rpc_call_ops *call_ops = desc->pg_rpc_callops;
	struct pnfs_layout_segment *lseg = desc->pg_lseg;
	enum pnfs_try_status trypnfs;
	int err = 0;

	trypnfs = pnfs_try_to_read_data(hdr, call_ops, lseg);
	if (trypnfs == PNFS_TRY_AGAIN)
		err = pnfs_read_resend_pnfs(hdr);
	if (trypnfs == PNFS_NOT_ATTEMPTED || err)
		pnfs_read_through_mds(desc, hdr);
}

static void pnfs_readhdr_free(struct nfs_pgio_header *hdr)
{
	pnfs_put_lseg(hdr->lseg);
	nfs_pgio_header_free(hdr);
}

int
pnfs_generic_pg_readpages(struct nfs_pageio_descriptor *desc)
{
	struct nfs_pgio_header *hdr;
	int ret;

	hdr = nfs_pgio_header_alloc(desc->pg_rw_ops);
	if (!hdr) {
		desc->pg_error = -ENOMEM;
		return desc->pg_error;
	}
	nfs_pgheader_init(desc, hdr, pnfs_readhdr_free);
	hdr->lseg = pnfs_get_lseg(desc->pg_lseg);
	ret = nfs_generic_pgio(desc, hdr);
	if (!ret)
		pnfs_do_read(desc, hdr);
	return ret;
}
EXPORT_SYMBOL_GPL(pnfs_generic_pg_readpages);

static void pnfs_clear_layoutcommitting(struct inode *inode)
{
	unsigned long *bitlock = &NFS_I(inode)->flags;

	clear_bit_unlock(NFS_INO_LAYOUTCOMMITTING, bitlock);
	smp_mb__after_atomic();
	wake_up_bit(bitlock, NFS_INO_LAYOUTCOMMITTING);
}

/*
 * There can be multiple RW segments.
 */
static void pnfs_list_write_lseg(struct inode *inode, struct list_head *listp)
{
	struct pnfs_layout_segment *lseg;

	list_for_each_entry(lseg, &NFS_I(inode)->layout->plh_segs, pls_list) {
		if (lseg->pls_range.iomode == IOMODE_RW &&
		    test_and_clear_bit(NFS_LSEG_LAYOUTCOMMIT, &lseg->pls_flags))
			list_add(&lseg->pls_lc_list, listp);
	}
}

static void pnfs_list_write_lseg_done(struct inode *inode, struct list_head *listp)
{
	struct pnfs_layout_segment *lseg, *tmp;

	/* Matched by references in pnfs_set_layoutcommit */
	list_for_each_entry_safe(lseg, tmp, listp, pls_lc_list) {
		list_del_init(&lseg->pls_lc_list);
		pnfs_put_lseg(lseg);
	}

	pnfs_clear_layoutcommitting(inode);
}

void pnfs_set_lo_fail(struct pnfs_layout_segment *lseg)
{
	pnfs_layout_io_set_failed(lseg->pls_layout, lseg->pls_range.iomode);
}
EXPORT_SYMBOL_GPL(pnfs_set_lo_fail);

void
pnfs_set_layoutcommit(struct inode *inode, struct pnfs_layout_segment *lseg,
		loff_t end_pos)
{
	struct nfs_inode *nfsi = NFS_I(inode);
	bool mark_as_dirty = false;

	spin_lock(&inode->i_lock);
	if (!test_and_set_bit(NFS_INO_LAYOUTCOMMIT, &nfsi->flags)) {
		nfsi->layout->plh_lwb = end_pos;
		mark_as_dirty = true;
		dprintk("%s: Set layoutcommit for inode %lu ",
			__func__, inode->i_ino);
	} else if (end_pos > nfsi->layout->plh_lwb)
		nfsi->layout->plh_lwb = end_pos;
	if (!test_and_set_bit(NFS_LSEG_LAYOUTCOMMIT, &lseg->pls_flags)) {
		/* references matched in nfs4_layoutcommit_release */
		pnfs_get_lseg(lseg);
	}
	spin_unlock(&inode->i_lock);
	dprintk("%s: lseg %p end_pos %llu\n",
		__func__, lseg, nfsi->layout->plh_lwb);

	/* if pnfs_layoutcommit_inode() runs between inode locks, the next one
	 * will be a noop because NFS_INO_LAYOUTCOMMIT will not be set */
	if (mark_as_dirty)
		mark_inode_dirty_sync(inode);
}
EXPORT_SYMBOL_GPL(pnfs_set_layoutcommit);

void pnfs_cleanup_layoutcommit(struct nfs4_layoutcommit_data *data)
{
	struct nfs_server *nfss = NFS_SERVER(data->args.inode);

	if (nfss->pnfs_curr_ld->cleanup_layoutcommit)
		nfss->pnfs_curr_ld->cleanup_layoutcommit(data);
	pnfs_list_write_lseg_done(data->args.inode, &data->lseg_list);
}

/*
 * For the LAYOUT4_NFSV4_1_FILES layout type, NFS_DATA_SYNC WRITEs and
 * NFS_UNSTABLE WRITEs with a COMMIT to data servers must store enough
 * data to disk to allow the server to recover the data if it crashes.
 * LAYOUTCOMMIT is only needed when the NFL4_UFLG_COMMIT_THRU_MDS flag
 * is off, and a COMMIT is sent to a data server, or
 * if WRITEs to a data server return NFS_DATA_SYNC.
 */
int
pnfs_layoutcommit_inode(struct inode *inode, bool sync)
{
	struct pnfs_layoutdriver_type *ld = NFS_SERVER(inode)->pnfs_curr_ld;
	struct nfs4_layoutcommit_data *data;
	struct nfs_inode *nfsi = NFS_I(inode);
	loff_t end_pos;
	int status;

	if (!pnfs_layoutcommit_outstanding(inode))
		return 0;

	dprintk("--> %s inode %lu\n", __func__, inode->i_ino);

	status = -EAGAIN;
	if (test_and_set_bit(NFS_INO_LAYOUTCOMMITTING, &nfsi->flags)) {
		if (!sync)
			goto out;
		status = wait_on_bit_lock_action(&nfsi->flags,
				NFS_INO_LAYOUTCOMMITTING,
				nfs_wait_bit_killable,
				TASK_KILLABLE);
		if (status)
			goto out;
	}

	status = -ENOMEM;
	/* Note kzalloc ensures data->res.seq_res.sr_slot == NULL */
	data = kzalloc(sizeof(*data), GFP_NOFS);
	if (!data)
		goto clear_layoutcommitting;

	status = 0;
	spin_lock(&inode->i_lock);
	if (!test_and_clear_bit(NFS_INO_LAYOUTCOMMIT, &nfsi->flags))
		goto out_unlock;

	INIT_LIST_HEAD(&data->lseg_list);
	pnfs_list_write_lseg(inode, &data->lseg_list);

	end_pos = nfsi->layout->plh_lwb;

	nfs4_stateid_copy(&data->args.stateid, &nfsi->layout->plh_stateid);
	spin_unlock(&inode->i_lock);

	data->args.inode = inode;
	data->cred = get_rpccred(nfsi->layout->plh_lc_cred);
	nfs_fattr_init(&data->fattr);
	data->args.bitmask = NFS_SERVER(inode)->cache_consistency_bitmask;
	data->res.fattr = &data->fattr;
	data->args.lastbytewritten = end_pos - 1;
	data->res.server = NFS_SERVER(inode);

	if (ld->prepare_layoutcommit) {
		status = ld->prepare_layoutcommit(&data->args);
		if (status) {
			put_rpccred(data->cred);
			spin_lock(&inode->i_lock);
			set_bit(NFS_INO_LAYOUTCOMMIT, &nfsi->flags);
			if (end_pos > nfsi->layout->plh_lwb)
				nfsi->layout->plh_lwb = end_pos;
			goto out_unlock;
		}
	}


	status = nfs4_proc_layoutcommit(data, sync);
out:
	if (status)
		mark_inode_dirty_sync(inode);
	dprintk("<-- %s status %d\n", __func__, status);
	return status;
out_unlock:
	spin_unlock(&inode->i_lock);
	kfree(data);
clear_layoutcommitting:
	pnfs_clear_layoutcommitting(inode);
	goto out;
}
EXPORT_SYMBOL_GPL(pnfs_layoutcommit_inode);

int
pnfs_generic_sync(struct inode *inode, bool datasync)
{
	return pnfs_layoutcommit_inode(inode, true);
}
EXPORT_SYMBOL_GPL(pnfs_generic_sync);

struct nfs4_threshold *pnfs_mdsthreshold_alloc(void)
{
	struct nfs4_threshold *thp;

	thp = kzalloc(sizeof(*thp), GFP_NOFS);
	if (!thp) {
		dprintk("%s mdsthreshold allocation failed\n", __func__);
		return NULL;
	}
	return thp;
}

#if IS_ENABLED(CONFIG_NFS_V4_2)
int
pnfs_report_layoutstat(struct inode *inode, gfp_t gfp_flags)
{
	struct pnfs_layoutdriver_type *ld = NFS_SERVER(inode)->pnfs_curr_ld;
	struct nfs_server *server = NFS_SERVER(inode);
	struct nfs_inode *nfsi = NFS_I(inode);
	struct nfs42_layoutstat_data *data;
	struct pnfs_layout_hdr *hdr;
	int status = 0;

	if (!pnfs_enabled_sb(server) || !ld->prepare_layoutstats)
		goto out;

	if (!nfs_server_capable(inode, NFS_CAP_LAYOUTSTATS))
		goto out;

	if (test_and_set_bit(NFS_INO_LAYOUTSTATS, &nfsi->flags))
		goto out;

	spin_lock(&inode->i_lock);
	if (!NFS_I(inode)->layout) {
		spin_unlock(&inode->i_lock);
		goto out;
	}
	hdr = NFS_I(inode)->layout;
	pnfs_get_layout_hdr(hdr);
	spin_unlock(&inode->i_lock);

	data = kzalloc(sizeof(*data), gfp_flags);
	if (!data) {
		status = -ENOMEM;
		goto out_put;
	}

	data->args.fh = NFS_FH(inode);
	data->args.inode = inode;
	nfs4_stateid_copy(&data->args.stateid, &hdr->plh_stateid);
	status = ld->prepare_layoutstats(&data->args);
	if (status)
		goto out_free;

	status = nfs42_proc_layoutstats_generic(NFS_SERVER(inode), data);

out:
	dprintk("%s returns %d\n", __func__, status);
	return status;

out_free:
	kfree(data);
out_put:
	pnfs_put_layout_hdr(hdr);
	smp_mb__before_atomic();
	clear_bit(NFS_INO_LAYOUTSTATS, &nfsi->flags);
	smp_mb__after_atomic();
	goto out;
}
EXPORT_SYMBOL_GPL(pnfs_report_layoutstat);
#endif

unsigned int layoutstats_timer;
module_param(layoutstats_timer, uint, 0644);
EXPORT_SYMBOL_GPL(layoutstats_timer);<|MERGE_RESOLUTION|>--- conflicted
+++ resolved
@@ -1793,13 +1793,6 @@
 			remaining++;
 			set_bit(NFS_LSEG_LAYOUTRETURN, &lseg->pls_flags);
 			pnfs_set_plh_return_iomode(lo, return_range->iomode);
-<<<<<<< HEAD
-			if (!mark_lseg_invalid(lseg, tmp_list))
-				remaining++;
-			set_bit(NFS_LAYOUT_RETURN_REQUESTED,
-					&lo->plh_flags);
-=======
->>>>>>> 125234dc
 		}
 	return remaining;
 }
