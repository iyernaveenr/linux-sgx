--- conflicted
+++ resolved
@@ -527,11 +527,7 @@
 static int hisi_thermal_probe(struct platform_device *pdev)
 {
 	struct hisi_thermal_data *data;
-<<<<<<< HEAD
-	int const (*platform_probe)(struct hisi_thermal_data *);
-=======
 	int (*platform_probe)(struct hisi_thermal_data *);
->>>>>>> 661e50bc
 	struct device *dev = &pdev->dev;
 	int ret;
 
