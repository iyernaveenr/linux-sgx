--- conflicted
+++ resolved
@@ -353,27 +353,6 @@
 	const struct bdb_general_features *general;
 
 	general = find_section(bdb, BDB_GENERAL_FEATURES);
-<<<<<<< HEAD
-	if (general) {
-		dev_priv->vbt.int_tv_support = general->int_tv_support;
-		/* int_crt_support can't be trusted on earlier platforms */
-		if (bdb->version >= 155 &&
-		    (HAS_DDI(dev_priv) || IS_VALLEYVIEW(dev_priv)))
-			dev_priv->vbt.int_crt_support = general->int_crt_support;
-		dev_priv->vbt.lvds_use_ssc = general->enable_ssc;
-		dev_priv->vbt.lvds_ssc_freq =
-			intel_bios_ssc_frequency(dev, general->ssc_freq);
-		dev_priv->vbt.display_clock_mode = general->display_clock_mode;
-		dev_priv->vbt.fdi_rx_polarity_inverted = general->fdi_rx_polarity_inverted;
-		DRM_DEBUG_KMS("BDB_GENERAL_FEATURES int_tv_support %d int_crt_support %d lvds_use_ssc %d lvds_ssc_freq %d display_clock_mode %d fdi_rx_polarity_inverted %d\n",
-			      dev_priv->vbt.int_tv_support,
-			      dev_priv->vbt.int_crt_support,
-			      dev_priv->vbt.lvds_use_ssc,
-			      dev_priv->vbt.lvds_ssc_freq,
-			      dev_priv->vbt.display_clock_mode,
-			      dev_priv->vbt.fdi_rx_polarity_inverted);
-	}
-=======
 	if (!general)
 		return;
 
@@ -394,7 +373,6 @@
 		      dev_priv->vbt.lvds_ssc_freq,
 		      dev_priv->vbt.display_clock_mode,
 		      dev_priv->vbt.fdi_rx_polarity_inverted);
->>>>>>> 7447a2b2
 }
 
 static void
