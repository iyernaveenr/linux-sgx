ifeq ($(CONFIG_OF),y)

dtb-$(CONFIG_ARCH_ALPINE) += \
	alpine-db.dtb
dtb-$(CONFIG_MACH_ASM9260) += \
	alphascale-asm9260-devkit.dtb
# Keep at91 dtb files sorted alphabetically for each SoC
dtb-$(CONFIG_SOC_SAM_V4_V5) += \
	at91rm9200ek.dtb \
	mpa1600.dtb \
	animeo_ip.dtb \
	at91-qil_a9260.dtb \
	aks-cdu.dtb \
	ethernut5.dtb \
	evk-pro3.dtb \
	tny_a9260.dtb \
	usb_a9260.dtb \
	at91sam9261ek.dtb \
	at91sam9263ek.dtb \
	tny_a9263.dtb \
	usb_a9263.dtb \
	at91-foxg20.dtb \
	at91-kizbox.dtb \
	at91sam9g20ek.dtb \
	at91sam9g20ek_2mmc.dtb \
	tny_a9g20.dtb \
	usb_a9g20.dtb \
	usb_a9g20_lpw.dtb \
	at91sam9m10g45ek.dtb \
	pm9g45.dtb \
	at91sam9n12ek.dtb \
	at91sam9rlek.dtb \
	at91-ariag25.dtb \
	at91-ariettag25.dtb \
	at91-cosino_mega2560.dtb \
	at91-kizboxmini.dtb \
	at91sam9g15ek.dtb \
	at91sam9g25ek.dtb \
	at91sam9g35ek.dtb \
	at91sam9x25ek.dtb \
	at91sam9x35ek.dtb
dtb-$(CONFIG_SOC_SAM_V7) += \
	at91-kizbox2.dtb \
	at91-sama5d2_xplained.dtb \
	at91-sama5d3_xplained.dtb \
	sama5d31ek.dtb \
	sama5d33ek.dtb \
	sama5d34ek.dtb \
	sama5d35ek.dtb \
	sama5d36ek.dtb \
	at91-sama5d4_xplained.dtb \
	at91-sama5d4ek.dtb
dtb-$(CONFIG_ARCH_ATLAS6) += \
	atlas6-evb.dtb
dtb-$(CONFIG_ARCH_ATLAS7) += \
	atlas7-evb.dtb
dtb-$(CONFIG_ARCH_AXXIA) += \
	axm5516-amarillo.dtb
dtb-$(CONFIG_ARCH_BCM2835) += \
	bcm2835-rpi-b.dtb \
	bcm2835-rpi-b-rev2.dtb \
	bcm2835-rpi-b-plus.dtb \
	bcm2835-rpi-a-plus.dtb
dtb-$(CONFIG_ARCH_BCM_5301X) += \
	bcm4708-asus-rt-ac56u.dtb \
	bcm4708-asus-rt-ac68u.dtb \
	bcm4708-buffalo-wzr-1750dhp.dtb \
	bcm4708-luxul-xwc-1000.dtb \
	bcm4708-netgear-r6250.dtb \
	bcm4708-netgear-r6300-v2.dtb \
	bcm4708-smartrg-sr400ac.dtb \
	bcm47081-asus-rt-n18u.dtb \
	bcm47081-buffalo-wzr-600dhp2.dtb \
	bcm47081-buffalo-wzr-900dhp.dtb \
	bcm4709-asus-rt-ac87u.dtb \
	bcm4709-buffalo-wxr-1900dhp.dtb \
	bcm4709-netgear-r7000.dtb \
	bcm4709-netgear-r8000.dtb
dtb-$(CONFIG_ARCH_BCM_63XX) += \
	bcm963138dvt.dtb
dtb-$(CONFIG_ARCH_BCM_CYGNUS) += \
	bcm911360_entphn.dtb \
	bcm911360k.dtb \
	bcm958300k.dtb \
	bcm958305k.dtb
dtb-$(CONFIG_ARCH_BCM_MOBILE) += \
	bcm28155-ap.dtb \
	bcm21664-garnet.dtb
dtb-$(CONFIG_ARCH_BCM_NSP) += \
	bcm958625k.dtb
dtb-$(CONFIG_ARCH_BERLIN) += \
	berlin2-sony-nsz-gs7.dtb \
	berlin2cd-google-chromecast.dtb \
	berlin2q-marvell-dmp.dtb
dtb-$(CONFIG_ARCH_BRCMSTB) += \
	bcm7445-bcm97445svmb.dtb
dtb-$(CONFIG_ARCH_DAVINCI) += \
	da850-enbw-cmc.dtb \
	da850-evm.dtb
dtb-$(CONFIG_ARCH_DIGICOLOR) += \
	cx92755_equinox.dtb
dtb-$(CONFIG_ARCH_EFM32) += \
	efm32gg-dk3750.dtb
dtb-$(CONFIG_ARCH_EXYNOS3) += \
	exynos3250-monk.dtb \
	exynos3250-rinato.dtb
dtb-$(CONFIG_ARCH_EXYNOS4) += \
	exynos4210-origen.dtb \
	exynos4210-smdkv310.dtb \
	exynos4210-trats.dtb \
	exynos4210-universal_c210.dtb \
	exynos4412-odroidu3.dtb \
	exynos4412-odroidx.dtb \
	exynos4412-odroidx2.dtb \
	exynos4412-origen.dtb \
	exynos4412-smdk4412.dtb \
	exynos4412-tiny4412.dtb \
	exynos4412-trats2.dtb
dtb-$(CONFIG_ARCH_EXYNOS5) += \
	exynos5250-arndale.dtb \
	exynos5250-smdk5250.dtb \
	exynos5250-snow.dtb \
	exynos5250-snow-rev5.dtb \
	exynos5250-spring.dtb \
	exynos5260-xyref5260.dtb \
	exynos5410-smdk5410.dtb \
	exynos5420-arndale-octa.dtb \
	exynos5420-peach-pit.dtb \
	exynos5420-smdk5420.dtb \
	exynos5422-odroidxu3.dtb \
	exynos5422-odroidxu3-lite.dtb \
	exynos5422-odroidxu4.dtb \
	exynos5440-sd5v1.dtb \
	exynos5440-ssdk5440.dtb \
	exynos5800-peach-pi.dtb
dtb-$(CONFIG_ARCH_HI3xxx) += \
	hi3620-hi4511.dtb
dtb-$(CONFIG_ARCH_HIX5HD2) += \
	hisi-x5hd2-dkb.dtb
dtb-$(CONFIG_ARCH_HIGHBANK) += \
	highbank.dtb \
	ecx-2000.dtb
dtb-$(CONFIG_ARCH_HIP01) += \
	hip01-ca9x2.dtb
dtb-$(CONFIG_ARCH_HIP04) += \
	hip04-d01.dtb
dtb-$(CONFIG_ARCH_INTEGRATOR) += \
	integratorap.dtb \
	integratorcp.dtb
dtb-$(CONFIG_ARCH_KEYSTONE) += \
	k2hk-evm.dtb \
	k2l-evm.dtb \
	k2e-evm.dtb
dtb-$(CONFIG_MACH_KIRKWOOD) += \
	kirkwood-b3.dtb \
	kirkwood-blackarmor-nas220.dtb \
	kirkwood-cloudbox.dtb \
	kirkwood-d2net.dtb \
	kirkwood-db-88f6281.dtb \
	kirkwood-db-88f6282.dtb \
	kirkwood-dir665.dtb \
	kirkwood-dns320.dtb \
	kirkwood-dns325.dtb \
	kirkwood-dockstar.dtb \
	kirkwood-dreamplug.dtb \
	kirkwood-ds109.dtb \
	kirkwood-ds110jv10.dtb \
	kirkwood-ds111.dtb \
	kirkwood-ds209.dtb \
	kirkwood-ds210.dtb \
	kirkwood-ds212.dtb \
	kirkwood-ds212j.dtb \
	kirkwood-ds409.dtb \
	kirkwood-ds409slim.dtb \
	kirkwood-ds411.dtb \
	kirkwood-ds411j.dtb \
	kirkwood-ds411slim.dtb \
	kirkwood-goflexnet.dtb \
	kirkwood-guruplug-server-plus.dtb \
	kirkwood-ib62x0.dtb \
	kirkwood-iconnect.dtb \
	kirkwood-iomega_ix2_200.dtb \
	kirkwood-is2.dtb \
	kirkwood-km_kirkwood.dtb \
	kirkwood-laplug.dtb \
	kirkwood-lschlv2.dtb \
	kirkwood-lswvl.dtb \
	kirkwood-lswxl.dtb \
	kirkwood-lsxhl.dtb \
	kirkwood-mplcec4.dtb \
	kirkwood-mv88f6281gtw-ge.dtb \
	kirkwood-nas2big.dtb \
	kirkwood-net2big.dtb \
	kirkwood-net5big.dtb \
	kirkwood-netgear_readynas_duo_v2.dtb \
	kirkwood-netgear_readynas_nv+_v2.dtb \
	kirkwood-ns2.dtb \
	kirkwood-ns2lite.dtb \
	kirkwood-ns2max.dtb \
	kirkwood-ns2mini.dtb \
	kirkwood-nsa310.dtb \
	kirkwood-nsa310a.dtb \
	kirkwood-openblocks_a6.dtb \
	kirkwood-openblocks_a7.dtb \
	kirkwood-openrd-base.dtb \
	kirkwood-openrd-client.dtb \
	kirkwood-openrd-ultimate.dtb \
	kirkwood-pogo_e02.dtb \
	kirkwood-rd88f6192.dtb \
	kirkwood-rd88f6281-z0.dtb \
	kirkwood-rd88f6281-a.dtb \
	kirkwood-rs212.dtb \
	kirkwood-rs409.dtb \
	kirkwood-rs411.dtb \
	kirkwood-sheevaplug.dtb \
	kirkwood-sheevaplug-esata.dtb \
	kirkwood-t5325.dtb \
	kirkwood-topkick.dtb \
	kirkwood-ts219-6281.dtb \
	kirkwood-ts219-6282.dtb \
	kirkwood-ts419-6281.dtb \
	kirkwood-ts419-6282.dtb
dtb-$(CONFIG_ARCH_LPC18XX) += \
	lpc4337-ciaa.dtb \
	lpc4350-hitex-eval.dtb \
	lpc4357-ea4357-devkit.dtb
dtb-$(CONFIG_ARCH_LPC32XX) += \
	ea3250.dtb phy3250.dtb
dtb-$(CONFIG_MACH_MESON6) += \
	meson6-atv1200.dtb
dtb-$(CONFIG_MACH_MESON8) += \
	meson8-minix-neo-x8.dtb
dtb-$(CONFIG_ARCH_MMP) += \
	pxa168-aspenite.dtb \
	pxa910-dkb.dtb \
	mmp2-brownstone.dtb
dtb-$(CONFIG_MACH_MESON8B) += \
	meson8b-mxq.dtb \
	meson8b-odroidc1.dtb
dtb-$(CONFIG_ARCH_MOXART) += \
	moxart-uc7112lx.dtb
dtb-$(CONFIG_SOC_IMX1) += \
	imx1-ads.dtb \
	imx1-apf9328.dtb
dtb-$(CONFIG_SOC_IMX25) += \
	imx25-eukrea-mbimxsd25-baseboard.dtb \
	imx25-eukrea-mbimxsd25-baseboard-cmo-qvga.dtb \
	imx25-eukrea-mbimxsd25-baseboard-dvi-svga.dtb \
	imx25-eukrea-mbimxsd25-baseboard-dvi-vga.dtb \
	imx25-karo-tx25.dtb \
	imx25-pdk.dtb
dtb-$(CONFIG_SOC_IMX27) += \
	imx27-apf27.dtb \
	imx27-apf27dev.dtb \
	imx27-eukrea-mbimxsd27-baseboard.dtb \
	imx27-pdk.dtb \
	imx27-phytec-phycore-rdk.dtb \
	imx27-phytec-phycard-s-rdk.dtb
dtb-$(CONFIG_SOC_IMX31) += \
	imx31-bug.dtb
dtb-$(CONFIG_SOC_IMX35) += \
	imx35-eukrea-mbimxsd35-baseboard.dtb \
	imx35-pdk.dtb
dtb-$(CONFIG_SOC_IMX50) += \
	imx50-evk.dtb
dtb-$(CONFIG_SOC_IMX51) += \
	imx51-apf51.dtb \
	imx51-apf51dev.dtb \
	imx51-babbage.dtb \
	imx51-digi-connectcore-jsk.dtb \
	imx51-eukrea-mbimxsd51-baseboard.dtb
dtb-$(CONFIG_SOC_IMX53) += \
	imx53-ard.dtb \
	imx53-m53evk.dtb \
	imx53-mba53.dtb \
	imx53-qsb.dtb \
	imx53-qsrb.dtb \
	imx53-smd.dtb \
	imx53-tx53-x03x.dtb \
	imx53-tx53-x13x.dtb \
	imx53-voipac-bsb.dtb
dtb-$(CONFIG_SOC_IMX6Q) += \
	imx6dl-apf6dev.dtb \
	imx6dl-aristainetos_4.dtb \
	imx6dl-aristainetos_7.dtb \
	imx6dl-aristainetos2_4.dtb \
	imx6dl-aristainetos2_7.dtb \
	imx6dl-cubox-i.dtb \
	imx6dl-dfi-fs700-m60.dtb \
	imx6dl-gw51xx.dtb \
	imx6dl-gw52xx.dtb \
	imx6dl-gw53xx.dtb \
	imx6dl-gw54xx.dtb \
	imx6dl-gw551x.dtb \
	imx6dl-gw552x.dtb \
	imx6dl-hummingboard.dtb \
	imx6dl-nit6xlite.dtb \
	imx6dl-nitrogen6x.dtb \
	imx6dl-phytec-pbab01.dtb \
	imx6dl-rex-basic.dtb \
	imx6dl-riotboard.dtb \
	imx6dl-sabreauto.dtb \
	imx6dl-sabrelite.dtb \
	imx6dl-sabresd.dtb \
	imx6dl-tx6dl-comtft.dtb \
	imx6dl-tx6u-801x.dtb \
	imx6dl-tx6u-811x.dtb \
	imx6dl-udoo.dtb \
	imx6dl-wandboard.dtb \
	imx6dl-wandboard-revb1.dtb \
	imx6q-apf6dev.dtb \
	imx6q-arm2.dtb \
	imx6q-cm-fx6.dtb \
	imx6q-cubox-i.dtb \
	imx6q-dfi-fs700-m60.dtb \
	imx6q-dmo-edmqmx6.dtb \
	imx6q-gk802.dtb \
	imx6q-gw51xx.dtb \
	imx6q-gw52xx.dtb \
	imx6q-gw53xx.dtb \
	imx6q-gw5400-a.dtb \
	imx6q-gw54xx.dtb \
	imx6q-gw551x.dtb \
	imx6q-gw552x.dtb \
	imx6q-hummingboard.dtb \
	imx6q-nitrogen6x.dtb \
	imx6q-nitrogen6_max.dtb \
	imx6q-phytec-pbab01.dtb \
	imx6q-rex-pro.dtb \
	imx6q-sabreauto.dtb \
	imx6q-sabrelite.dtb \
	imx6q-sabresd.dtb \
	imx6q-sbc6x.dtb \
	imx6q-tbs2910.dtb \
	imx6q-tx6q-1010.dtb \
	imx6q-tx6q-1010-comtft.dtb \
	imx6q-tx6q-1020.dtb \
	imx6q-tx6q-1020-comtft.dtb \
	imx6q-tx6q-1110.dtb \
	imx6q-udoo.dtb \
	imx6q-wandboard.dtb \
	imx6q-wandboard-revb1.dtb
dtb-$(CONFIG_SOC_IMX6SL) += \
	imx6sl-evk.dtb \
	imx6sl-warp.dtb
dtb-$(CONFIG_SOC_IMX6SX) += \
	imx6sx-sabreauto.dtb \
	imx6sx-sdb-reva.dtb \
	imx6sx-sdb.dtb
dtb-$(CONFIG_SOC_IMX6UL) += \
	imx6ul-14x14-evk.dtb
dtb-$(CONFIG_SOC_IMX7D) += \
	imx7d-sdb.dtb
dtb-$(CONFIG_SOC_LS1021A) += \
	ls1021a-qds.dtb \
	ls1021a-twr.dtb
dtb-$(CONFIG_SOC_VF610) += \
	vf500-colibri-eval-v3.dtb \
	vf610-colibri-eval-v3.dtb \
	vf610m4-colibri.dtb \
	vf610-cosmic.dtb \
	vf610-twr.dtb
dtb-$(CONFIG_ARCH_MXS) += \
	imx23-evk.dtb \
	imx23-olinuxino.dtb \
	imx23-stmp378x_devb.dtb \
	imx28-apf28.dtb \
	imx28-apf28dev.dtb \
	imx28-apx4devkit.dtb \
	imx28-cfa10036.dtb \
	imx28-cfa10037.dtb \
	imx28-cfa10049.dtb \
	imx28-cfa10055.dtb \
	imx28-cfa10056.dtb \
	imx28-cfa10057.dtb \
	imx28-cfa10058.dtb \
	imx28-duckbill.dtb \
	imx28-eukrea-mbmx283lc.dtb \
	imx28-eukrea-mbmx287lc.dtb \
	imx28-evk.dtb \
	imx28-m28cu3.dtb \
	imx28-m28evk.dtb \
	imx28-sps1.dtb \
	imx28-tx28.dtb
dtb-$(CONFIG_ARCH_NOMADIK) += \
	ste-nomadik-s8815.dtb \
	ste-nomadik-nhk15.dtb
dtb-$(CONFIG_ARCH_NSPIRE) += \
	nspire-cx.dtb \
	nspire-tp.dtb \
	nspire-clp.dtb
dtb-$(CONFIG_ARCH_OMAP2) += \
	omap2420-h4.dtb \
	omap2420-n800.dtb \
	omap2420-n810.dtb \
	omap2420-n810-wimax.dtb \
	omap2430-sdp.dtb
dtb-$(CONFIG_ARCH_OMAP3) += \
	am3517-craneboard.dtb \
	am3517-evm.dtb \
	am3517_mt_ventoux.dtb \
	logicpd-torpedo-37xx-devkit.dtb \
	omap3430-sdp.dtb \
	omap3-beagle.dtb \
	omap3-beagle-xm.dtb \
	omap3-beagle-xm-ab.dtb \
	omap3-cm-t3517.dtb \
	omap3-cm-t3530.dtb \
	omap3-cm-t3730.dtb \
	omap3-devkit8000.dtb \
	omap3-devkit8000-lcd43.dtb \
	omap3-devkit8000-lcd70.dtb \
	omap3-evm.dtb \
	omap3-evm-37xx.dtb \
	omap3-gta04a3.dtb \
	omap3-gta04a4.dtb \
	omap3-gta04a5.dtb \
	omap3-ha.dtb \
	omap3-ha-lcd.dtb \
	omap3-igep0020.dtb \
	omap3-igep0020-rev-f.dtb \
	omap3-igep0030.dtb \
	omap3-igep0030-rev-g.dtb \
	omap3-ldp.dtb \
	omap3-lilly-dbb056.dtb \
	omap3-n900.dtb \
	omap3-n9.dtb \
	omap3-n950.dtb \
	omap3-overo-alto35.dtb \
	omap3-overo-chestnut43.dtb \
	omap3-overo-gallop43.dtb \
	omap3-overo-palo35.dtb \
	omap3-overo-palo43.dtb \
	omap3-overo-storm-alto35.dtb \
	omap3-overo-storm-chestnut43.dtb \
	omap3-overo-storm-gallop43.dtb \
	omap3-overo-storm-palo35.dtb \
	omap3-overo-storm-palo43.dtb \
	omap3-overo-storm-summit.dtb \
	omap3-overo-storm-tobi.dtb \
	omap3-overo-storm-tobiduo.dtb \
	omap3-overo-summit.dtb \
	omap3-overo-tobi.dtb \
	omap3-overo-tobiduo.dtb \
	omap3-pandora-600mhz.dtb \
	omap3-pandora-1ghz.dtb \
	omap3-sbc-t3517.dtb \
	omap3-sbc-t3530.dtb \
	omap3-sbc-t3730.dtb \
	omap3-thunder.dtb \
	omap3-zoom3.dtb
dtb-$(CONFIG_SOC_TI81XX) += \
	dm8148-evm.dtb \
	dm8148-t410.dtb \
	dm8168-evm.dtb
dtb-$(CONFIG_SOC_AM33XX) += \
	am335x-baltos-ir5221.dtb \
	am335x-base0033.dtb \
	am335x-bone.dtb \
	am335x-boneblack.dtb \
	am335x-bonegreen.dtb \
	am335x-sl50.dtb \
	am335x-evm.dtb \
	am335x-evmsk.dtb \
	am335x-nano.dtb \
	am335x-pepper.dtb \
	am335x-lxm.dtb \
	am335x-chiliboard.dtb \
	am335x-wega-rdk.dtb
dtb-$(CONFIG_ARCH_OMAP4) += \
	omap4-duovero-parlor.dtb \
	omap4-panda.dtb \
	omap4-panda-a4.dtb \
	omap4-panda-es.dtb \
	omap4-sdp.dtb \
	omap4-sdp-es23plus.dtb \
	omap4-var-dvk-om44.dtb \
	omap4-var-stk-om44.dtb
dtb-$(CONFIG_SOC_AM43XX) += \
	am43x-epos-evm.dtb \
	am437x-sk-evm.dtb \
	am437x-idk-evm.dtb \
	am437x-gp-evm.dtb
dtb-$(CONFIG_SOC_OMAP5) += \
	omap5-cm-t54.dtb \
	omap5-igep0050.dtb \
	omap5-sbc-t54.dtb \
	omap5-uevm.dtb
dtb-$(CONFIG_SOC_DRA7XX) += \
	dra7-evm.dtb \
	am57xx-beagle-x15.dtb \
	dra72-evm.dtb
dtb-$(CONFIG_ARCH_ORION5X) += \
	orion5x-lacie-d2-network.dtb \
	orion5x-lacie-ethernet-disk-mini-v2.dtb \
	orion5x-linkstation-lswtgl.dtb \
	orion5x-lswsgl.dtb \
	orion5x-maxtor-shared-storage-2.dtb \
	orion5x-rd88f5182-nas.dtb
dtb-$(CONFIG_ARCH_PRIMA2) += \
	prima2-evb.dtb
dtb-$(CONFIG_ARCH_QCOM) += \
	qcom-apq8064-cm-qs600.dtb \
	qcom-apq8064-ifc6410.dtb \
	qcom-apq8074-dragonboard.dtb \
	qcom-apq8084-ifc6540.dtb \
	qcom-apq8084-mtp.dtb \
	qcom-ipq8064-ap148.dtb \
	qcom-msm8660-surf.dtb \
	qcom-msm8960-cdp.dtb \
	qcom-msm8974-sony-xperia-honami.dtb
dtb-$(CONFIG_ARCH_REALVIEW) += \
	arm-realview-pb1176.dtb
dtb-$(CONFIG_ARCH_ROCKCHIP) += \
	rk3066a-bqcurie2.dtb \
	rk3066a-marsboard.dtb \
	rk3066a-rayeager.dtb \
	rk3188-radxarock.dtb \
	rk3288-evb-act8846.dtb \
	rk3288-evb-rk808.dtb \
	rk3288-firefly-beta.dtb \
	rk3288-firefly.dtb \
	rk3288-popmetal.dtb \
	rk3288-r89.dtb \
	rk3288-rock2-square.dtb \
	rk3288-veyron-jaq.dtb \
	rk3288-veyron-jerry.dtb \
	rk3288-veyron-minnie.dtb \
	rk3288-veyron-pinky.dtb \
	rk3288-veyron-speedy.dtb
dtb-$(CONFIG_ARCH_S3C24XX) += \
	s3c2416-smdk2416.dtb
dtb-$(CONFIG_ARCH_S3C64XX) += \
	s3c6410-mini6410.dtb \
	s3c6410-smdk6410.dtb
dtb-$(CONFIG_ARCH_S5PV210) += \
	s5pv210-aquila.dtb \
	s5pv210-goni.dtb \
	s5pv210-smdkc110.dtb \
	s5pv210-smdkv210.dtb \
	s5pv210-torbreck.dtb
dtb-$(CONFIG_ARCH_SHMOBILE_MULTI) += \
	emev2-kzm9d.dtb \
	r7s72100-genmai.dtb \
	r8a73a4-ape6evm.dtb \
	r8a7740-armadillo800eva.dtb \
	r8a7778-bockw.dtb \
	r8a7779-marzen.dtb \
	r8a7790-lager.dtb \
	r8a7791-henninger.dtb \
	r8a7791-koelsch.dtb \
	r8a7791-porter.dtb \
	r8a7793-gose.dtb \
	r8a7794-alt.dtb \
	r8a7794-silk.dtb \
	sh73a0-kzm9g.dtb
dtb-$(CONFIG_ARCH_SOCFPGA) += \
	socfpga_arria5_socdk.dtb \
	socfpga_arria10_socdk_sdmmc.dtb \
	socfpga_cyclone5_socdk.dtb \
	socfpga_cyclone5_de0_sockit.dtb \
	socfpga_cyclone5_sockit.dtb \
	socfpga_cyclone5_socrates.dtb \
	socfpga_vt.dtb
dtb-$(CONFIG_ARCH_SPEAR13XX) += \
	spear1310-evb.dtb \
	spear1340-evb.dtb
dtb-$(CONFIG_ARCH_SPEAR3XX) += \
	spear300-evb.dtb \
	spear310-evb.dtb \
	spear320-evb.dtb \
	spear320-hmi.dtb
dtb-$(CONFIG_ARCH_SPEAR6XX) += \
	spear600-evb.dtb
dtb-$(CONFIG_ARCH_STI) += \
	stih407-b2120.dtb \
	stih410-b2120.dtb \
	stih415-b2000.dtb \
	stih415-b2020.dtb \
	stih416-b2000.dtb \
	stih416-b2020.dtb \
	stih416-b2020e.dtb \
	stih418-b2199.dtb
dtb-$(CONFIG_ARCH_STM32)+= \
	stm32f429-disco.dtb \
	stm32429i-eval.dtb
dtb-$(CONFIG_MACH_SUN4I) += \
	sun4i-a10-a1000.dtb \
	sun4i-a10-ba10-tvbox.dtb \
	sun4i-a10-chuwi-v7-cw0825.dtb \
	sun4i-a10-cubieboard.dtb \
	sun4i-a10-gemei-g9.dtb \
	sun4i-a10-hackberry.dtb \
	sun4i-a10-hyundai-a7hd.dtb \
	sun4i-a10-inet1.dtb \
	sun4i-a10-inet97fv2.dtb \
<<<<<<< HEAD
=======
	sun4i-a10-inet9f-rev03.dtb \
>>>>>>> 3e4dda70
	sun4i-a10-itead-iteaduino-plus.dtb \
	sun4i-a10-jesurun-q5.dtb \
	sun4i-a10-marsboard.dtb \
	sun4i-a10-mini-xplus.dtb \
	sun4i-a10-mk802.dtb \
	sun4i-a10-mk802ii.dtb \
	sun4i-a10-olinuxino-lime.dtb \
	sun4i-a10-pcduino.dtb \
	sun4i-a10-pcduino2.dtb \
	sun4i-a10-pov-protab2-ips9.dtb
dtb-$(CONFIG_MACH_SUN5I) += \
	sun5i-a10s-auxtek-t003.dtb \
	sun5i-a10s-auxtek-t004.dtb \
	sun5i-a10s-mk802.dtb \
	sun5i-a10s-olinuxino-micro.dtb \
	sun5i-a10s-r7-tv-dongle.dtb \
	sun5i-a10s-wobo-i5.dtb \
	sun5i-a13-hsg-h702.dtb \
	sun5i-a13-inet-98v-rev2.dtb \
	sun5i-a13-olinuxino.dtb \
	sun5i-a13-olinuxino-micro.dtb \
	sun5i-a13-q8-tablet.dtb \
	sun5i-a13-utoo-p66.dtb \
	sun5i-r8-chip.dtb
dtb-$(CONFIG_MACH_SUN6I) += \
	sun6i-a31-app4-evb1.dtb \
	sun6i-a31-colombus.dtb \
	sun6i-a31-hummingbird.dtb \
	sun6i-a31-i7.dtb \
	sun6i-a31-m9.dtb \
	sun6i-a31-mele-a1000g-quad.dtb \
	sun6i-a31s-cs908.dtb \
	sun6i-a31s-primo81.dtb \
	sun6i-a31s-sina31s.dtb \
	sun6i-a31s-sinovoip-bpi-m2.dtb \
	sun6i-a31s-yones-toptech-bs1078-v2.dtb
dtb-$(CONFIG_MACH_SUN7I) += \
	sun7i-a20-bananapi.dtb \
	sun7i-a20-bananapro.dtb \
	sun7i-a20-cubieboard2.dtb \
	sun7i-a20-cubietruck.dtb \
	sun7i-a20-hummingbird.dtb \
	sun7i-a20-i12-tvbox.dtb \
	sun7i-a20-m3.dtb \
	sun7i-a20-mk808c.dtb \
	sun7i-a20-olimex-som-evb.dtb \
	sun7i-a20-olinuxino-lime.dtb \
	sun7i-a20-olinuxino-lime2.dtb \
	sun7i-a20-olinuxino-micro.dtb \
	sun7i-a20-orangepi.dtb \
	sun7i-a20-orangepi-mini.dtb \
	sun7i-a20-pcduino3.dtb \
	sun7i-a20-pcduino3-nano.dtb \
	sun7i-a20-wexler-tab7200.dtb \
	sun7i-a20-wits-pro-a20-dkt.dtb
dtb-$(CONFIG_MACH_SUN8I) += \
	sun8i-a23-evb.dtb \
	sun8i-a23-gt90h-v4.dtb \
	sun8i-a23-ippo-q8h-v5.dtb \
	sun8i-a23-ippo-q8h-v1.2.dtb \
	sun8i-a23-q8-tablet.dtb \
	sun8i-a33-et-q8-v1.6.dtb \
	sun8i-a33-ga10h-v1.1.dtb \
	sun8i-a33-ippo-q8h-v1.2.dtb \
	sun8i-a33-q8-tablet.dtb \
	sun8i-a33-sinlinx-sina33.dtb
dtb-$(CONFIG_MACH_SUN9I) += \
	sun9i-a80-optimus.dtb \
	sun9i-a80-cubieboard4.dtb
dtb-$(CONFIG_ARCH_TEGRA_2x_SOC) += \
	tegra20-harmony.dtb \
	tegra20-iris-512.dtb \
	tegra20-medcom-wide.dtb \
	tegra20-paz00.dtb \
	tegra20-plutux.dtb \
	tegra20-seaboard.dtb \
	tegra20-tec.dtb \
	tegra20-trimslice.dtb \
	tegra20-ventana.dtb \
	tegra20-whistler.dtb
dtb-$(CONFIG_ARCH_TEGRA_3x_SOC) += \
	tegra30-apalis-eval.dtb \
	tegra30-beaver.dtb \
	tegra30-cardhu-a02.dtb \
	tegra30-cardhu-a04.dtb \
	tegra30-colibri-eval-v3.dtb
dtb-$(CONFIG_ARCH_TEGRA_114_SOC) += \
	tegra114-dalmore.dtb \
	tegra114-roth.dtb \
	tegra114-tn7.dtb
dtb-$(CONFIG_ARCH_TEGRA_124_SOC) += \
	tegra124-jetson-tk1.dtb \
	tegra124-nyan-big.dtb \
	tegra124-nyan-blaze.dtb \
	tegra124-venice2.dtb
dtb-$(CONFIG_ARCH_U300) += \
	ste-u300.dtb
dtb-$(CONFIG_ARCH_U8500) += \
	ste-snowball.dtb \
	ste-hrefprev60-stuib.dtb \
	ste-hrefprev60-tvk.dtb \
	ste-hrefv60plus-stuib.dtb \
	ste-hrefv60plus-tvk.dtb \
	ste-ccu8540.dtb \
	ste-ccu9540.dtb
dtb-$(CONFIG_ARCH_UNIPHIER) += \
	uniphier-ph1-ld4-ref.dtb \
	uniphier-ph1-ld6b-ref.dtb \
	uniphier-ph1-pro4-ref.dtb \
	uniphier-ph1-sld3-ref.dtb \
	uniphier-ph1-sld8-ref.dtb \
	uniphier-proxstream2-gentil.dtb \
	uniphier-proxstream2-vodka.dtb
dtb-$(CONFIG_ARCH_VERSATILE) += \
	versatile-ab.dtb \
	versatile-pb.dtb
dtb-$(CONFIG_ARCH_VEXPRESS) += \
	vexpress-v2p-ca5s.dtb \
	vexpress-v2p-ca9.dtb \
	vexpress-v2p-ca15-tc1.dtb \
	vexpress-v2p-ca15_a7.dtb
dtb-$(CONFIG_ARCH_VIRT) += \
	xenvm-4.2.dtb
dtb-$(CONFIG_ARCH_VT8500) += \
	vt8500-bv07.dtb \
	wm8505-ref.dtb \
	wm8650-mid.dtb \
	wm8750-apc8750.dtb \
	wm8850-w70v2.dtb
dtb-$(CONFIG_ARCH_ZYNQ) += \
	zynq-parallella.dtb \
	zynq-zc702.dtb \
	zynq-zc706.dtb \
	zynq-zed.dtb \
	zynq-zybo.dtb
dtb-$(CONFIG_MACH_ARMADA_370) += \
	armada-370-db.dtb \
	armada-370-dlink-dns327l.dtb \
	armada-370-mirabox.dtb \
	armada-370-netgear-rn102.dtb \
	armada-370-netgear-rn104.dtb \
	armada-370-rd.dtb \
	armada-370-seagate-nas-2bay.dtb \
	armada-370-seagate-nas-4bay.dtb \
	armada-370-seagate-personal-cloud.dtb \
	armada-370-seagate-personal-cloud-2bay.dtb \
	armada-370-synology-ds213j.dtb
dtb-$(CONFIG_MACH_ARMADA_375) += \
	armada-375-db.dtb
dtb-$(CONFIG_MACH_ARMADA_38X) += \
	armada-385-db-ap.dtb \
	armada-385-linksys-caiman.dtb \
	armada-385-linksys-cobra.dtb \
	armada-388-db.dtb \
	armada-388-gp.dtb \
	armada-388-rd.dtb
dtb-$(CONFIG_MACH_ARMADA_39X) += \
	armada-398-db.dtb
dtb-$(CONFIG_MACH_ARMADA_XP) += \
	armada-xp-axpwifiap.dtb \
	armada-xp-db.dtb \
	armada-xp-gp.dtb \
	armada-xp-lenovo-ix4-300d.dtb \
	armada-xp-linksys-mamba.dtb \
	armada-xp-matrix.dtb \
	armada-xp-netgear-rn2120.dtb \
	armada-xp-openblocks-ax3-4.dtb \
	armada-xp-synology-ds414.dtb
dtb-$(CONFIG_MACH_DOVE) += \
	dove-cubox.dtb \
	dove-cubox-es.dtb \
	dove-d2plug.dtb \
	dove-d3plug.dtb \
	dove-dove-db.dtb \
	dove-sbc-a510.dtb
dtb-$(CONFIG_ARCH_MEDIATEK) += \
	mt6580-evbp1.dtb \
	mt6589-aquaris5.dtb \
	mt6592-evb.dtb \
	mt8127-moose.dtb \
	mt8135-evbp1.dtb
dtb-$(CONFIG_ARCH_ZX) += zx296702-ad1.dtb
endif

dtstree		:= $(srctree)/$(src)
dtb-$(CONFIG_OF_ALL_DTBS) := $(patsubst $(dtstree)/%.dts,%.dtb, $(wildcard $(dtstree)/*.dts))

always		:= $(dtb-y)
clean-files	:= *.dtb<|MERGE_RESOLUTION|>--- conflicted
+++ resolved
@@ -594,10 +594,7 @@
 	sun4i-a10-hyundai-a7hd.dtb \
 	sun4i-a10-inet1.dtb \
 	sun4i-a10-inet97fv2.dtb \
-<<<<<<< HEAD
-=======
 	sun4i-a10-inet9f-rev03.dtb \
->>>>>>> 3e4dda70
 	sun4i-a10-itead-iteaduino-plus.dtb \
 	sun4i-a10-jesurun-q5.dtb \
 	sun4i-a10-marsboard.dtb \
